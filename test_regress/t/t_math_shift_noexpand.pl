--- conflicted
+++ resolved
@@ -13,11 +13,7 @@
 top_filename("t/t_math_shift.v");
 
 compile(
-<<<<<<< HEAD
-    verilator_flags2 => ['-Ox'],
-=======
-    verilator_flags2 => ["-Wno-CLKDATA", '-fno-expand'],
->>>>>>> 67f7432d
+    verilator_flags2 => ['-fno-expand'],
     );
 
 execute(
