// -*- mode: C++; c-file-style: "cc-mode" -*-
//*************************************************************************
// DESCRIPTION: Verilator: Expression width calculations
//
// Code available from: https://verilator.org
//
//*************************************************************************
//
// Copyright 2003-2022 by Wilson Snyder. This program is free software; you
// can redistribute it and/or modify it under the terms of either the GNU
// Lesser General Public License Version 3 or the Perl Artistic License
// Version 2.0.
// SPDX-License-Identifier: LGPL-3.0-only OR Artistic-2.0
//
//*************************************************************************
// V3Width's Transformations:
//      Top down traversal:
//          Determine width of sub-expressions
//              width() = # bits upper expression wants, 0 for anything-goes
//              widthUnsized() = # bits for unsized constant, or 0 if it's sized
//              widthMin() = Alternative acceptable width for linting, or width() if sized
//              Determine this subop's width, can be either:
//                  Fixed width X
//                  Unsized, min width X   ('d5 is unsized, min 3 bits.)
//              Pass up:
//                  width() = # bits this expression generates
//                  widthSized() = true if all constants sized, else false
//          Compute size of this expression
//          Lint warn about mismatches
//              If expr size != subop fixed, bad
//              If expr size  < subop unsized minimum, bad
//              If expr size != subop, edit netlist
//                      For == and similar ops, if multibit underneath, add a REDOR
//                      If subop larger, add a EXTRACT
//                      If subop smaller, add a EXTEND
//          Pass size to sub-expressions if required (+/-* etc)
//              FINAL = true.
//              Subexpressions lint and extend as needed
//
//*************************************************************************
// Signedness depends on:
//      Decimal numbers are signed
//      Based numbers are unsigned unless 's' prefix
//      Comparison results are unsigned
//      Bit&Part selects are unsigned, even if whole
//      Concatenates are unsigned
//      Ignore signedness of self-determined:
//              shift rhs, ** rhs, x?: lhs, concat and replicate members
//      Else, if any operand unsigned, output unsigned
//
// Real number rules:
//      Real numbers are real (duh)
//      Reals convert to integers by rounding
//      Reals init to 0.0
//      Logicals convert compared to zero
//      If any operand is real, result is real
//*************************************************************************
// V3Width is the only visitor that uses vup.  We could switch to using userp,
// though note some iterators operate on next() and so would need to pass the
// same value on each nextp().
//*************************************************************************
// See notes in internal.txt about misuse of iterateAndNext and use of
// iterateSubtreeReturnEdits.
//*************************************************************************

#include "config_build.h"
#include "verilatedos.h"

#include "V3Width.h"

#include "V3Const.h"
#include "V3Global.h"
#include "V3Number.h"
#include "V3Randomize.h"
#include "V3String.h"
#include "V3Task.h"

#include <algorithm>

// More code; this file was getting too large; see actions there
#define VERILATOR_V3WIDTH_CPP_
#include "V3WidthCommit.h"

//######################################################################

enum Stage : uint8_t {
    PRELIM = 1,
    FINAL = 2,
    BOTH = 3
};  // Numbers are a bitmask <0>=prelim, <1>=final
std::ostream& operator<<(std::ostream& str, const Stage& rhs) {
    return str << ("-PFB"[static_cast<int>(rhs)]);
}

enum Determ : uint8_t {
    SELF,  // Self-determined
    CONTEXT,  // Context-determined
    ASSIGN  // Assignment-like where sign comes from RHS only
};
std::ostream& operator<<(std::ostream& str, const Determ& rhs) {
    static const char* const s_det[] = {"SELF", "CNTX", "ASSN"};
    return str << s_det[rhs];
}

enum Castable : uint8_t {
    UNSUPPORTED,
    COMPATIBLE,
    ENUM_EXPLICIT,
    ENUM_IMPLICIT,
    DYNAMIC_CLASS,
    INCOMPATIBLE
};
std::ostream& operator<<(std::ostream& str, const Castable& rhs) {
    static const char* const s_det[]
        = {"UNSUP", "COMPAT", "ENUM_EXP", "ENUM_IMP", "DYN_CLS", "INCOMPAT"};
    return str << s_det[rhs];
}

//######################################################################
// Width state, as a visitor of each AstNode

class WidthVP final {
    // Parameters to pass down hierarchy with visit functions.
    AstNodeDType* const m_dtypep;  // Parent's data type to resolve to
    const Stage m_stage;  // If true, report errors
public:
    WidthVP(AstNodeDType* dtypep, Stage stage)
        : m_dtypep{dtypep}
        , m_stage{stage} {
        // Prelim doesn't look at assignments, so shouldn't need a dtype,
        // however AstPattern uses them
    }
    WidthVP(Determ determ, Stage stage)
        : m_dtypep{nullptr}
        , m_stage{stage} {
        if (determ != SELF && stage != PRELIM)
            v3fatalSrc("Context-determined width request only allowed as prelim step");
    }
    WidthVP* p() { return this; }
    bool selfDtm() const { return m_dtypep == nullptr; }
    AstNodeDType* dtypep() const {
        // Detect where overrideDType is probably the intended call
        if (!m_dtypep) v3fatalSrc("Width dtype request on self-determined or preliminary VUP");
        return m_dtypep;
    }
    AstNodeDType* dtypeNullp() const { return m_dtypep; }
    AstNodeDType* dtypeNullSkipRefp() const {
        AstNodeDType* dtp = dtypeNullp();
        if (dtp) dtp = dtp->skipRefp();
        return dtp;
    }
    AstNodeDType* dtypeOverridep(AstNodeDType* defaultp) const {
        if (m_stage == PRELIM) v3fatalSrc("Parent dtype should be a final-stage action");
        return m_dtypep ? m_dtypep : defaultp;
    }
    int width() const {
        if (!m_dtypep) v3fatalSrc("Width request on self-determined or preliminary VUP");
        return m_dtypep->width();
    }
    int widthMin() const {
        if (!m_dtypep) v3fatalSrc("Width request on self-determined or preliminary VUP");
        return m_dtypep->widthMin();
    }
    bool prelim() const { return m_stage & PRELIM; }
    bool final() const { return m_stage & FINAL; }
    void dump(std::ostream& str) const {
        if (!m_dtypep) {
            str << "  VUP(s=" << m_stage << ",self)";
        } else {
            str << "  VUP(s=" << m_stage << ",dt=" << cvtToHex(dtypep());
            dtypep()->dumpSmall(str);
            str << ")";
        }
    }
};
std::ostream& operator<<(std::ostream& str, const WidthVP* vup) {
    if (vup) vup->dump(str);
    return str;
}

//######################################################################

class WidthClearVisitor final {
    // Rather than a VNVisitor, can just quickly touch every node
    void clearWidthRecurse(AstNode* nodep) {
        for (; nodep; nodep = nodep->nextp()) {
            nodep->didWidth(false);
            if (nodep->op1p()) clearWidthRecurse(nodep->op1p());
            if (nodep->op2p()) clearWidthRecurse(nodep->op2p());
            if (nodep->op3p()) clearWidthRecurse(nodep->op3p());
            if (nodep->op4p()) clearWidthRecurse(nodep->op4p());
        }
    }

public:
    // CONSTRUCTORS
    explicit WidthClearVisitor(AstNetlist* nodep) { clearWidthRecurse(nodep); }
    virtual ~WidthClearVisitor() = default;
};

//######################################################################

#define accept in_WidthVisitor_use_AstNode_iterate_instead_of_AstNode_accept

//######################################################################

class WidthVisitor final : public VNVisitor {
private:
    // TYPES
    using TableMap = std::map<std::pair<const AstNodeDType*, VAttrType>, AstVar*>;
    using PatVecMap = std::map<int, AstPatMember*>;
    using DTypeMap = std::map<const std::string, AstPatMember*>;

    // STATE
    WidthVP* m_vup = nullptr;  // Current node state
    const AstCell* m_cellp = nullptr;  // Current cell for arrayed instantiations
    const AstNodeFTask* m_ftaskp = nullptr;  // Current function/task
    const AstNodeProcedure* m_procedurep = nullptr;  // Current final/always
    const AstWith* m_withp = nullptr;  // Current 'with' statement
    const AstFunc* m_funcp = nullptr;  // Current function
    const AstAttrOf* m_attrp = nullptr;  // Current attribute
    const bool m_paramsOnly;  // Computing parameter value; limit operation
    const bool m_doGenerate;  // Do errors later inside generate statement
    int m_dtTables = 0;  // Number of created data type tables
    TableMap m_tableMap;  // Created tables so can remove duplicates
    std::map<const AstNodeDType*, AstQueueDType*>
        m_queueDTypeIndexed;  // Queues with given index type

    static constexpr int ENUM_LOOKUP_BITS = 16;  // Maximum # bits to make enum lookup table

    // ENUMS
    enum ExtendRule : uint8_t {
        EXTEND_EXP,  // Extend if expect sign and node signed, e.g. node=y in ADD(x,y), "x + y"
        EXTEND_ZERO,  // Extend with zeros. e.g. node=y in EQ(x,y), "x == y"
        EXTEND_LHS,  // Extend with sign if node signed. e.g. node=y in ASSIGN(y,x), "x = y"
        EXTEND_OFF  // No extension
    };

    // METHODS
    static int debug() { return V3Width::debug(); }

    // VISITORS
    //   Naming:  width_O{outputtype}_L{lhstype}_R{rhstype}_W{widthing}_S{signing}
    //          Where type:
    //                  _O1=boolean (width 1 unsigned)
    //                  _Ou=unsigned
    //                  _Os=signed
    //                  _Ous=unsigned or signed
    //                  _Or=real
    //                  _Ox=anything

    // Widths: 1 bit out, lhs 1 bit; Real: converts via compare with 0
    void visit(AstLogNot* nodep) override { visit_log_not(nodep); }
    // Widths: 1 bit out, lhs 1 bit, rhs 1 bit; Real: converts via compare with 0
    void visit(AstLogAnd* nodep) override { visit_log_and_or(nodep); }
    void visit(AstLogOr* nodep) override { visit_log_and_or(nodep); }
    void visit(AstLogEq* nodep) override {
        // Conversion from real not in IEEE, but a fallout
        visit_log_and_or(nodep);
    }
    void visit(AstLogIf* nodep) override {
        // Conversion from real not in IEEE, but a fallout
        visit_log_and_or(nodep);
    }

    // Widths: 1 bit out, Any width lhs
    void visit(AstRedAnd* nodep) override { visit_red_and_or(nodep); }
    void visit(AstRedOr* nodep) override { visit_red_and_or(nodep); }
    void visit(AstRedXor* nodep) override { visit_red_and_or(nodep); }
    void visit(AstOneHot* nodep) override { visit_red_and_or(nodep); }
    void visit(AstOneHot0* nodep) override { visit_red_and_or(nodep); }
    void visit(AstIsUnknown* nodep) override {
        visit_red_unknown(nodep);  // Allow real
    }

    // These have different node types, as they operate differently
    // Must add to case statement below,
    // Widths: 1 bit out, lhs width == rhs width.  real if lhs|rhs real
    void visit(AstEq* nodep) override { visit_cmp_eq_gt(nodep, true); }
    void visit(AstNeq* nodep) override { visit_cmp_eq_gt(nodep, true); }
    void visit(AstGt* nodep) override { visit_cmp_eq_gt(nodep, true); }
    void visit(AstGte* nodep) override { visit_cmp_eq_gt(nodep, true); }
    void visit(AstLt* nodep) override { visit_cmp_eq_gt(nodep, true); }
    void visit(AstLte* nodep) override { visit_cmp_eq_gt(nodep, true); }
    void visit(AstGtS* nodep) override { visit_cmp_eq_gt(nodep, true); }
    void visit(AstGteS* nodep) override { visit_cmp_eq_gt(nodep, true); }
    void visit(AstLtS* nodep) override { visit_cmp_eq_gt(nodep, true); }
    void visit(AstLteS* nodep) override { visit_cmp_eq_gt(nodep, true); }
    void visit(AstEqCase* nodep) override { visit_cmp_eq_gt(nodep, true); }
    void visit(AstNeqCase* nodep) override { visit_cmp_eq_gt(nodep, true); }
    // ...    These comparisons don't allow reals
    void visit(AstEqWild* nodep) override { visit_cmp_eq_gt(nodep, false); }
    void visit(AstNeqWild* nodep) override { visit_cmp_eq_gt(nodep, false); }
    // ...    Real compares
    void visit(AstEqD* nodep) override { visit_cmp_real(nodep); }
    void visit(AstNeqD* nodep) override { visit_cmp_real(nodep); }
    void visit(AstLtD* nodep) override { visit_cmp_real(nodep); }
    void visit(AstLteD* nodep) override { visit_cmp_real(nodep); }
    void visit(AstGtD* nodep) override { visit_cmp_real(nodep); }
    void visit(AstGteD* nodep) override { visit_cmp_real(nodep); }
    // ...    String compares
    void visit(AstEqN* nodep) override { visit_cmp_string(nodep); }
    void visit(AstNeqN* nodep) override { visit_cmp_string(nodep); }
    void visit(AstLtN* nodep) override { visit_cmp_string(nodep); }
    void visit(AstLteN* nodep) override { visit_cmp_string(nodep); }
    void visit(AstGtN* nodep) override { visit_cmp_string(nodep); }
    void visit(AstGteN* nodep) override { visit_cmp_string(nodep); }

    // Widths: out width = lhs width = rhs width
    // Signed: Output signed iff LHS & RHS signed.
    // Real: Not allowed
    void visit(AstAnd* nodep) override { visit_boolmath_and_or(nodep); }
    void visit(AstOr* nodep) override { visit_boolmath_and_or(nodep); }
    void visit(AstXor* nodep) override { visit_boolmath_and_or(nodep); }
    void visit(AstBufIf1* nodep) override {
        visit_boolmath_and_or(nodep);
    }  // Signed behavior changing in 3.814
    // Width: Max(Lhs,Rhs) sort of.
    // Real: If either side real
    // Signed: If both sides real
    void visit(AstAdd* nodep) override { visit_add_sub_replace(nodep, true); }
    void visit(AstSub* nodep) override { visit_add_sub_replace(nodep, true); }
    void visit(AstDiv* nodep) override { visit_add_sub_replace(nodep, true); }
    void visit(AstMul* nodep) override { visit_add_sub_replace(nodep, true); }
    // These can't promote to real
    void visit(AstModDiv* nodep) override { visit_add_sub_replace(nodep, false); }
    void visit(AstModDivS* nodep) override { visit_add_sub_replace(nodep, false); }
    void visit(AstMulS* nodep) override { visit_add_sub_replace(nodep, false); }
    void visit(AstDivS* nodep) override { visit_add_sub_replace(nodep, false); }
    // Widths: out width = lhs width, but upper matters
    // Signed: Output signed iff LHS signed; unary operator
    // Unary promote to real
    void visit(AstNegate* nodep) override { visit_negate_not(nodep, true); }
    // Unary never real
    void visit(AstNot* nodep) override { visit_negate_not(nodep, false); }

    // Real: inputs and output real
    void visit(AstAddD* nodep) override { visit_real_add_sub(nodep); }
    void visit(AstSubD* nodep) override { visit_real_add_sub(nodep); }
    void visit(AstDivD* nodep) override { visit_real_add_sub(nodep); }
    void visit(AstMulD* nodep) override { visit_real_add_sub(nodep); }
    void visit(AstPowD* nodep) override { visit_real_add_sub(nodep); }
    void visit(AstNodeSystemBiop* nodep) override { visit_real_add_sub(nodep); }
    // Real: Output real
    void visit(AstNegateD* nodep) override { visit_real_neg_ceil(nodep); }
    void visit(AstNodeSystemUniop* nodep) override { visit_real_neg_ceil(nodep); }

    // Widths: out signed/unsigned width = lhs width, input un|signed
    void visit(AstSigned* nodep) override { visit_signed_unsigned(nodep, VSigning::SIGNED); }
    void visit(AstUnsigned* nodep) override { visit_signed_unsigned(nodep, VSigning::UNSIGNED); }

    // Widths: Output width from lhs, rhs<33 bits
    // Signed: If lhs signed
    void visit(AstShiftL* nodep) override { visit_shift(nodep); }
    void visit(AstShiftR* nodep) override { visit_shift(nodep); }
    // ShiftRS converts to ShiftR, but not vice-versa
    void visit(AstShiftRS* nodep) override { visit_shift(nodep); }

    //========
    // Widths: Output real, input integer signed
    void visit(AstBitsToRealD* nodep) override { visit_Or_Lu64(nodep); }

    // Widths: Output integer signed, input real
    void visit(AstRToIS* nodep) override { visit_Os32_Lr(nodep); }
    void visit(AstRToIRoundS* nodep) override {
        // Only created here, size comes from upper expression
        if (m_vup->prelim()) {  // First stage evaluation
            iterateCheckReal(nodep, "LHS", nodep->lhsp(), BOTH);
        }
        if (!nodep->dtypep()->widthSized()) nodep->v3fatalSrc("RToIRoundS should be presized");
    }

    // Widths: Output integer unsigned, input real
    void visit(AstRealToBits* nodep) override { visit_Ou64_Lr(nodep); }

    // Output integer, input string
    void visit(AstLenN* nodep) override { visit_Os32_string(nodep); }
    void visit(AstPutcN* nodep) override {
        // CALLER: str.putc()
        UASSERT_OBJ(nodep->rhsp() && nodep->thsp(), nodep, "For ternary ops only!");
        if (m_vup && m_vup->prelim()) {
            // See similar handling in visit_cmp_eq_gt where created
            iterateCheckString(nodep, "LHS", nodep->lhsp(), BOTH);
            iterateCheckSigned32(nodep, "RHS", nodep->rhsp(), BOTH);
            iterateCheckSigned32(nodep, "THS", nodep->thsp(), BOTH);
            nodep->dtypeSetString();  // AstPutcN returns the new string to be assigned by
                                      // AstAssign
        }
    }
    void visit(AstGetcN* nodep) override {
        // CALLER: str.getc()
        UASSERT_OBJ(nodep->rhsp(), nodep, "For binary ops only!");
        if (m_vup && m_vup->prelim()) {
            // See similar handling in visit_cmp_eq_gt where created
            iterateCheckString(nodep, "LHS", nodep->lhsp(), BOTH);
            iterateCheckSigned32(nodep, "RHS", nodep->rhsp(), BOTH);
            nodep->dtypeSetBitSized(8, VSigning::UNSIGNED);
        }
    }
    void visit(AstGetcRefN* nodep) override {
        // CALLER: str.getc()
        UASSERT_OBJ(nodep->rhsp(), nodep, "For binary ops only!");
        if (m_vup && m_vup->prelim()) {
            // See similar handling in visit_cmp_eq_gt where created
            iterateCheckString(nodep, "LHS", nodep->lhsp(), BOTH);
            iterateCheckSigned32(nodep, "RHS", nodep->rhsp(), BOTH);
            nodep->dtypeSetBitSized(8, VSigning::UNSIGNED);
        }
    }
    void visit(AstSubstrN* nodep) override {
        // CALLER: str.substr()
        UASSERT_OBJ(nodep->rhsp() && nodep->thsp(), nodep, "For ternary ops only!");
        if (m_vup && m_vup->prelim()) {
            // See similar handling in visit_cmp_eq_gt where created
            iterateCheckString(nodep, "LHS", nodep->lhsp(), BOTH);
            iterateCheckSigned32(nodep, "RHS", nodep->rhsp(), BOTH);
            iterateCheckSigned32(nodep, "THS", nodep->thsp(), BOTH);
            nodep->dtypeSetString();
        }
    }
    void visit(AstCompareNN* nodep) override {
        // CALLER: str.compare(), str.icompare()
        // Widths: 32 bit out
        UASSERT_OBJ(nodep->rhsp(), nodep, "For binary ops only!");
        if (m_vup->prelim()) {
            // See similar handling in visit_cmp_eq_gt where created
            iterateCheckString(nodep, "LHS", nodep->lhsp(), BOTH);
            iterateCheckString(nodep, "RHS", nodep->rhsp(), BOTH);
            nodep->dtypeSetSigned32();
        }
    }
    void visit(AstAtoN* nodep) override {
        // CALLER: str.atobin(), atoi(), atohex(), atooct(), atoreal()
        // Width: 64bit floating point for atoreal(), 32bit out for the others
        if (m_vup->prelim()) {
            // See similar handling in visit_cmp_eq_gt where created
            iterateCheckString(nodep, "LHS", nodep->lhsp(), BOTH);
            if (nodep->format() == AstAtoN::ATOREAL) {
                nodep->dtypeSetDouble();
            } else {
                nodep->dtypeSetSigned32();
            }
        }
    }

    // Widths: Constant, terminal
    void visit(AstTime* nodep) override { nodep->dtypeSetUInt64(); }
    void visit(AstTimeD* nodep) override { nodep->dtypeSetDouble(); }
    void visit(AstScopeName* nodep) override {
        nodep->dtypeSetUInt64();  // A pointer, but not that it matters
    }

    void visit(AstNodeCond* nodep) override {
        // op = cond ? expr1 : expr2
        // See IEEE-2012 11.4.11 and Table 11-21.
        //   LHS is self-determined
        //   Width: max(RHS, THS)
        //   Signed: Output signed iff RHS & THS signed  (presumed, not in IEEE)
        //   Real: Output real if either expression is real, non-real argument gets converted
        if (m_vup->prelim()) {  // First stage evaluation
            // Just once, do the conditional, expect one bit out.
            iterateCheckBool(nodep, "Conditional Test", nodep->condp(), BOTH);
            // Determine sub expression widths only relying on what's in the subops
            //  CONTEXT determined, but need data type for pattern assignments
            userIterateAndNext(nodep->expr1p(), WidthVP(m_vup->dtypeNullp(), PRELIM).p());
            userIterateAndNext(nodep->expr2p(), WidthVP(m_vup->dtypeNullp(), PRELIM).p());
            // Calculate width of this expression.
            // First call (prelim()) m_vup->width() is probably zero, so we'll return
            //  the size of this subexpression only.
            // Second call (final()) m_vup->width() is probably the expression size, so
            //  the expression includes the size of the output too.
            if (nodep->expr1p()->isDouble() || nodep->expr2p()->isDouble()) {
                nodep->dtypeSetDouble();
            } else if (nodep->expr1p()->isString() || nodep->expr2p()->isString()) {
                nodep->dtypeSetString();
            } else {
                const int width = std::max(nodep->expr1p()->width(), nodep->expr2p()->width());
                const int mwidth
                    = std::max(nodep->expr1p()->widthMin(), nodep->expr2p()->widthMin());
                const bool issigned = nodep->expr1p()->isSigned() && nodep->expr2p()->isSigned();
                nodep->dtypeSetLogicUnsized(width, mwidth, VSigning::fromBool(issigned));
            }
        }
        if (m_vup->final()) {
            AstNodeDType* const expDTypep = m_vup->dtypeOverridep(nodep->dtypep());
            AstNodeDType* const subDTypep = expDTypep;
            nodep->dtypeFrom(expDTypep);
            // Error report and change sizes for suboperands of this node.
            iterateCheck(nodep, "Conditional True", nodep->expr1p(), CONTEXT, FINAL, subDTypep,
                         EXTEND_EXP);
            iterateCheck(nodep, "Conditional False", nodep->expr2p(), CONTEXT, FINAL, subDTypep,
                         EXTEND_EXP);
        }
    }
    void visit(AstConcat* nodep) override {
        // Real: Not allowed (assumed)
        // Signed: unsigned output, input either (assumed)
        // IEEE-2012 Table 11-21, and 11.8.1:
        //   LHS, RHS is self-determined
        //   signed: Unsigned  (11.8.1)
        //   width: LHS + RHS
        AstNodeDType* const vdtypep = m_vup->dtypeNullSkipRefp();
        userIterate(vdtypep, WidthVP(SELF, BOTH).p());
        // Conversions
        if (VN_IS(vdtypep, QueueDType)) {
            // Queue "element 0" is lhsp, so we need to swap arguments
            auto* const newp = new AstConsQueue(nodep->fileline(), nodep->rhsp()->unlinkFrBack(),
                                                nodep->lhsp()->unlinkFrBack());
            nodep->replaceWith(newp);
            VL_DO_DANGLING(pushDeletep(nodep), nodep);
            userIterateChildren(newp, m_vup);
            return;
        }
        if (VN_IS(vdtypep, DynArrayDType)) {
            auto* const newp = new AstConsDynArray(
                nodep->fileline(), nodep->rhsp()->unlinkFrBack(), nodep->lhsp()->unlinkFrBack());
            nodep->replaceWith(newp);
            VL_DO_DANGLING(pushDeletep(nodep), nodep);
            userIterateChildren(newp, m_vup);
            return;
        }
        if (VN_IS(vdtypep, UnpackArrayDType)) {
            auto* const newp = new AstPattern{nodep->fileline(), nullptr};
            patConcatConvertRecurse(newp, nodep);
            nodep->replaceWith(newp);
            VL_DO_DANGLING(pushDeletep(nodep), nodep);
            userIterate(newp, m_vup);
            return;
        }

        // Concat handling
        if (m_vup->prelim()) {
            if (VN_IS(vdtypep, AssocArrayDType)  //
                || VN_IS(vdtypep, DynArrayDType)  //
                || VN_IS(vdtypep, QueueDType)) {
                nodep->v3warn(E_UNSUPPORTED, "Unsupported: Concatenation to form "
                                                 << vdtypep->prettyDTypeNameQ() << " data type");
            }

            iterateCheckSizedSelf(nodep, "LHS", nodep->lhsp(), SELF, BOTH);
            iterateCheckSizedSelf(nodep, "RHS", nodep->rhsp(), SELF, BOTH);
            nodep->dtypeSetLogicUnsized(nodep->lhsp()->width() + nodep->rhsp()->width(),
                                        nodep->lhsp()->widthMin() + nodep->rhsp()->widthMin(),
                                        VSigning::UNSIGNED);
            // Cleanup zero width Verilog2001 {x,{0{foo}}} now,
            // otherwise having width(0) will cause later assertions to fire
            if (const AstReplicate* const repp = VN_CAST(nodep->lhsp(), Replicate)) {
                if (repp->width() == 0) {  // Keep rhs
                    nodep->replaceWith(nodep->rhsp()->unlinkFrBack());
                    VL_DO_DANGLING(pushDeletep(nodep), nodep);
                    return;
                }
            }
            if (const AstReplicate* const repp = VN_CAST(nodep->rhsp(), Replicate)) {
                if (repp->width() == 0) {  // Keep lhs
                    nodep->replaceWith(nodep->lhsp()->unlinkFrBack());
                    VL_DO_DANGLING(pushDeletep(nodep), nodep);
                    return;
                }
            }
        }
        if (m_vup->final()) {
            if (nodep->lhsp()->isString() || nodep->rhsp()->isString()) {
                AstNode* const newp
                    = new AstConcatN(nodep->fileline(), nodep->lhsp()->unlinkFrBack(),
                                     nodep->rhsp()->unlinkFrBack());
                nodep->replaceWith(newp);
                VL_DO_DANGLING(pushDeletep(nodep), nodep);
                return;
            }
            if (!nodep->dtypep()->widthSized()) {
                // See also error in V3Number
                nodeForUnsizedWarning(nodep)->v3warn(
                    WIDTHCONCAT, "Unsized numbers/parameters not allowed in concatenations.");
            }
        }
    }
    void visit(AstConcatN* nodep) override {
        // String concatenate.
        // Already did AstConcat simplifications
        if (m_vup->prelim()) {
            iterateCheckString(nodep, "LHS", nodep->lhsp(), BOTH);
            iterateCheckString(nodep, "RHS", nodep->rhsp(), BOTH);
            nodep->dtypeSetString();
        }
        if (m_vup->final()) {
            if (!nodep->dtypep()->widthSized()) {
                // See also error in V3Number
                nodeForUnsizedWarning(nodep)->v3warn(
                    WIDTHCONCAT, "Unsized numbers/parameters not allowed in concatenations.");
            }
        }
    }
    void visit(AstDelay* nodep) override {
        if (VN_IS(m_procedurep, Final)) {
            nodep->v3error("Delays are not legal in final blocks (IEEE 1800-2017 9.2.3)");
            VL_DO_DANGLING(pushDeletep(nodep->unlinkFrBack()), nodep);
            return;
        }
        if (VN_IS(m_ftaskp, Func)) {
            nodep->v3error("Delays are not legal in functions. Suggest use a task "
                           "(IEEE 1800-2017 13.4.4)");
            VL_DO_DANGLING(pushDeletep(nodep->unlinkFrBack()), nodep);
            return;
        }
        if (nodep->fileline()->timingOn()) {
            if (v3Global.opt.timing().isSetTrue()) {
                userIterate(nodep->lhsp(), WidthVP{nullptr, BOTH}.p());
                iterateNull(nodep->stmtsp());
                return;
            } else if (v3Global.opt.timing().isSetFalse()) {
                nodep->v3warn(STMTDLY, "Ignoring delay on this statement due to --no-timing");
            } else {
                nodep->v3warn(
                    E_NEEDTIMINGOPT,
                    "Use --timing or --no-timing to specify how delays should be handled");
            }
        }
        if (nodep->stmtsp()) nodep->addNextHere(nodep->stmtsp()->unlinkFrBack());
        VL_DO_DANGLING(pushDeletep(nodep->unlinkFrBack()), nodep);
    }
    void visit(AstFork* nodep) override {
        if (VN_IS(m_ftaskp, Func) && !nodep->joinType().joinNone()) {
            nodep->v3error("Only fork .. join_none is legal in functions. "
                           "(IEEE 1800-2017 13.4.4)");
            VL_DO_DANGLING(pushDeletep(nodep->unlinkFrBack()), nodep);
            return;
        }
        if (!nodep->fileline()->timingOn()
            // With no statements, begin is identical
            || !nodep->stmtsp()
            || (!v3Global.opt.timing().isSetTrue()  // If no --timing
                && (v3Global.opt.bboxUnsup()
                    // With one statement and no timing, a begin block does as good as a
                    // fork/join or join_any
                    || (!nodep->stmtsp()->nextp() && !nodep->joinType().joinNone())))) {
            AstNode* stmtsp = nullptr;
            if (nodep->stmtsp()) stmtsp = nodep->stmtsp()->unlinkFrBack();
            AstBegin* const newp = new AstBegin{nodep->fileline(), nodep->name(), stmtsp};
            nodep->replaceWith(newp);
            VL_DO_DANGLING(nodep->deleteTree(), nodep);
        } else if (v3Global.opt.timing().isSetTrue()) {
            iterateChildren(nodep);
        } else if (v3Global.opt.timing().isSetFalse()) {
            nodep->v3warn(E_NOTIMING, "Fork statements require --timing");
            VL_DO_DANGLING(pushDeletep(nodep->unlinkFrBack()), nodep);
        } else {
            nodep->v3warn(E_NEEDTIMINGOPT,
                          "Use --timing or --no-timing to specify how forks should be handled");
        }
    }
    void visit(AstDisableFork* nodep) override {
        nodep->v3warn(E_UNSUPPORTED, "Unsupported: disable fork statements");
        VL_DO_DANGLING(nodep->unlinkFrBack()->deleteTree(), nodep);
    }
    void visit(AstWaitFork* nodep) override {
        nodep->v3warn(E_UNSUPPORTED, "Unsupported: wait fork statements");
        VL_DO_DANGLING(nodep->unlinkFrBack()->deleteTree(), nodep);
    }
    void visit(AstToLowerN* nodep) override {
        if (m_vup->prelim()) {
            iterateCheckString(nodep, "LHS", nodep->lhsp(), BOTH);
            nodep->dtypeSetString();
        }
    }
    void visit(AstToUpperN* nodep) override {
        if (m_vup->prelim()) {
            iterateCheckString(nodep, "LHS", nodep->lhsp(), BOTH);
            nodep->dtypeSetString();
        }
    }
    void visit(AstReplicate* nodep) override {
        // IEEE-2012 Table 11-21:
        //   LHS, RHS is self-determined
        //   width: value(LHS) * width(RHS)
        if (m_vup->prelim()) {
            iterateCheckSizedSelf(nodep, "RHS", nodep->rhsp(), SELF, BOTH);
            V3Const::constifyParamsEdit(nodep->rhsp());  // rhsp may change
            const AstConst* const constp = VN_CAST(nodep->rhsp(), Const);
            if (!constp) {
                nodep->v3error("Replication value isn't a constant.");
                return;
            }
            uint32_t times = constp->toUInt();
            if (times == 0
                && !VN_IS(nodep->backp(), Concat)) {  // Concat Visitor will clean it up.
                nodep->v3error("Replication value of 0 is only legal under a concatenation (IEEE "
                               "1800-2017 11.4.12.1)");
                times = 1;
            }

            AstNodeDType* const vdtypep = m_vup->dtypeNullSkipRefp();
            if (VN_IS(vdtypep, QueueDType) || VN_IS(vdtypep, DynArrayDType)
                || VN_IS(vdtypep, UnpackArrayDType)) {
                if (times != 1) {
                    nodep->v3warn(E_UNSUPPORTED, "Unsupported: Non-1 replication to form "
                                                     << vdtypep->prettyDTypeNameQ()
                                                     << " data type");
                }
                // Don't iterate lhsp as SELF, the potential Concat below needs
                // the adtypep passed down to recognize the QueueDType
                userIterateAndNext(nodep->lhsp(), WidthVP(vdtypep, BOTH).p());
                nodep->replaceWith(nodep->lhsp()->unlinkFrBack());
                VL_DO_DANGLING(pushDeletep(nodep), nodep);
                return;
            }
            if (VN_IS(vdtypep, AssocArrayDType)) {
                nodep->v3warn(E_UNSUPPORTED, "Unsupported: Replication to form "
                                                 << vdtypep->prettyDTypeNameQ() << " data type");
            }
            iterateCheckSizedSelf(nodep, "LHS", nodep->lhsp(), SELF, BOTH);
            if (nodep->lhsp()->isString()) {
                AstNode* const newp
                    = new AstReplicateN(nodep->fileline(), nodep->lhsp()->unlinkFrBack(),
                                        nodep->rhsp()->unlinkFrBack());
                nodep->replaceWith(newp);
                VL_DO_DANGLING(pushDeletep(nodep), nodep);
                return;
            } else {
                nodep->dtypeSetLogicUnsized((nodep->lhsp()->width() * times),
                                            (nodep->lhsp()->widthMin() * times),
                                            VSigning::UNSIGNED);
            }
        }
        if (m_vup->final()) {
            if (!nodep->dtypep()->widthSized()) {
                // See also error in V3Number
                nodeForUnsizedWarning(nodep)->v3warn(
                    WIDTHCONCAT, "Unsized numbers/parameters not allowed in replications.");
            }
        }
    }
    void visit(AstReplicateN* nodep) override {
        // Replicate with string
        if (m_vup->prelim()) {
            iterateCheckString(nodep, "LHS", nodep->lhsp(), BOTH);
            iterateCheckSizedSelf(nodep, "RHS", nodep->rhsp(), SELF, BOTH);
            V3Const::constifyParamsEdit(nodep->rhsp());  // rhsp may change
            const AstConst* const constp = VN_CAST(nodep->rhsp(), Const);
            if (!constp) {
                nodep->v3error("Replication value isn't a constant.");
                return;
            }
            const uint32_t times = constp->toUInt();
            if (times == 0
                && !VN_IS(nodep->backp(), Concat)) {  // Concat Visitor will clean it up.
                nodep->v3error("Replication value of 0 is only legal under a concatenation (IEEE "
                               "1800-2017 11.4.12.1)");
            }
            nodep->dtypeSetString();
        }
        if (m_vup->final()) {
            if (!nodep->dtypep()->widthSized()) {
                // See also error in V3Number
                nodeForUnsizedWarning(nodep)->v3warn(
                    WIDTHCONCAT, "Unsized numbers/parameters not allowed in replications.");
            }
        }
    }
    void visit(AstNodeStream* nodep) override {
        if (m_vup->prelim()) {
            iterateCheckSizedSelf(nodep, "LHS", nodep->lhsp(), SELF, BOTH);
            iterateCheckSizedSelf(nodep, "RHS", nodep->rhsp(), SELF, BOTH);
            V3Const::constifyParamsEdit(nodep->rhsp());  // rhsp may change
            const AstConst* const constp = VN_CAST(nodep->rhsp(), Const);
            AstBasicDType* const basicp = VN_CAST(nodep->rhsp(), BasicDType);
            if (!constp && !basicp) {
                nodep->v3error("Slice size isn't a constant or basic data type.");
                return;
            }
            if (basicp) {  // Convert data type to a constant size
                AstConst* const newp = new AstConst(basicp->fileline(), basicp->width());
                nodep->rhsp()->replaceWith(newp);
                pushDeletep(basicp);
            } else {
                const uint32_t sliceSize = constp->toUInt();
                if (!sliceSize) {
                    nodep->v3error("Slice size cannot be zero.");
                    return;
                }
            }
            nodep->dtypeSetLogicUnsized(nodep->lhsp()->width(), nodep->lhsp()->widthMin(),
                                        VSigning::UNSIGNED);
        }
        if (m_vup->final()) {
            if (!nodep->dtypep()->widthSized()) {
                // See also error in V3Number
                nodeForUnsizedWarning(nodep)->v3warn(
                    WIDTHCONCAT, "Unsized numbers/parameters not allowed in streams.");
            }
        }
    }
    void visit(AstRange* nodep) override {
        // Real: Not allowed
        // Signed: unsigned output, input either
        // Convert all range values to constants
        UINFO(6, "RANGE " << nodep << endl);
        V3Const::constifyParamsEdit(nodep->leftp());  // May relink pointed to node
        V3Const::constifyParamsEdit(nodep->rightp());  // May relink pointed to node
        checkConstantOrReplace(nodep->leftp(), "left side of bit range isn't a constant");
        checkConstantOrReplace(nodep->rightp(), "right side of bit range isn't a constant");
        if (m_vup->prelim()) {
            // Don't need to iterate because V3Const already constified
            const int width = nodep->elementsConst();
            if (width > (1 << 28)) {
                nodep->v3error("Width of bit range is huge; vector of over 1billion bits: 0x"
                               << std::hex << width);
            }
            // Note width() not set on range; use elementsConst()
            if (nodep->littleEndian() && !VN_IS(nodep->backp(), UnpackArrayDType)
                && !VN_IS(nodep->backp(), Cell)) {  // For cells we warn in V3Inst
                nodep->v3warn(LITENDIAN, "Little bit endian vector: left < right of bit range: ["
                                             << nodep->leftConst() << ":" << nodep->rightConst()
                                             << "]");
            }
        }
    }

    void visit(AstSel* nodep) override {
        // Signed: always unsigned; Real: Not allowed
        // LSB is self-determined (IEEE 2012 11.5.1)
        // We also use SELs to shorten a signed constant etc, in this case they are signed.
        if (nodep->didWidth()) return;
        UASSERT_OBJ(m_vup, nodep, "Select under an unexpected context");
        if (m_vup->prelim()) {
            if (debug() >= 9) nodep->dumpTree(cout, "-selWidth: ");
            userIterateAndNext(nodep->fromp(), WidthVP(CONTEXT, PRELIM).p());
            userIterateAndNext(nodep->lsbp(), WidthVP(SELF, PRELIM).p());
            checkCvtUS(nodep->fromp());
            iterateCheckSizedSelf(nodep, "Select Width", nodep->widthp(), SELF, BOTH);
            iterateCheckSizedSelf(nodep, "Select LHS", nodep->lhsp(), SELF, BOTH);
            V3Const::constifyParamsEdit(nodep->widthp());  // widthp may change
            const AstConst* const widthConstp = VN_CAST(nodep->widthp(), Const);
            if (!widthConstp) {
                nodep->v3error("Width of bit extract isn't a constant");
                nodep->dtypeSetBit();
                return;
            }
            int width = nodep->widthConst();
            UASSERT_OBJ(nodep->dtypep(), nodep, "dtype wasn't set");  // by V3WidthSel
            if (VN_IS(nodep->lsbp(), Const) && nodep->msbConst() < nodep->lsbConst()) {
                nodep->v3warn(E_UNSUPPORTED, "Unsupported: left < right of bit extract: "
                                                 << nodep->msbConst() << "<" << nodep->lsbConst());
                width = (nodep->lsbConst() - nodep->msbConst() + 1);
                nodep->dtypeSetLogicSized(width, VSigning::UNSIGNED);
                nodep->widthp()->replaceWith(new AstConst(nodep->widthp()->fileline(), width));
                nodep->lsbp()->replaceWith(new AstConst(nodep->lsbp()->fileline(), 0));
            }
            // We're extracting, so just make sure the expression is at least wide enough.
            if (nodep->fromp()->width() < width) {
                nodep->v3warn(SELRANGE, "Extracting " << width << " bits from only "
                                                      << nodep->fromp()->width() << " bit number");
                // Extend it.
                AstNodeDType* const subDTypep
                    = nodep->findLogicDType(width, width, nodep->fromp()->dtypep()->numeric());
                widthCheckSized(nodep, "errorless...", nodep->fromp(), subDTypep, EXTEND_EXP,
                                false /*noerror*/);
            }
            // Check bit indexes.
            // What is the MSB?  We want the true MSB, not one starting at
            // 0, because a 4 bit index is required to look at a one-bit
            // variable[15:15] and 5 bits for [15:-2]
            int frommsb = nodep->fromp()->width() - 1;
            int fromlsb = 0;
            const int elw = nodep->declElWidth();  // Must adjust to tell user bit ranges
            if (nodep->declRange().ranged()) {
                frommsb = nodep->declRange().hiMaxSelect() * elw
                          + (elw - 1);  // Corrected for negative lsb
                fromlsb = nodep->declRange().lo() * elw;
            } else {
                // nodep->v3fatalSrc("Should have been declRanged in V3WidthSel");
            }
            const int selwidth = V3Number::log2b(frommsb + 1 - 1) + 1;  // Width to address a bit
            AstNodeDType* const selwidthDTypep
                = nodep->findLogicDType(selwidth, selwidth, nodep->lsbp()->dtypep()->numeric());
            userIterateAndNext(nodep->fromp(), WidthVP(SELF, FINAL).p());
            userIterateAndNext(nodep->lsbp(), WidthVP(SELF, FINAL).p());
            if (widthBad(nodep->lsbp(), selwidthDTypep) && nodep->lsbp()->width() != 32) {
                if (!nodep->fileline()->warnIsOff(V3ErrorCode::WIDTH)) {
                    nodep->v3warn(WIDTH,
                                  "Bit extraction of var["
                                      << (frommsb / elw) << ":" << (fromlsb / elw) << "] requires "
                                      << (selwidth / elw) << " bit index, not "
                                      << (nodep->lsbp()->width() / elw)
                                      << (nodep->lsbp()->width() != nodep->lsbp()->widthMin()
                                              ? " or " + cvtToStr(nodep->lsbp()->widthMin() / elw)
                                              : "")
                                      << " bits.");
                    UINFO(1, "    Related node: " << nodep << endl);
                }
            }
            if (VN_IS(nodep->lsbp(), Const) && nodep->msbConst() > frommsb) {
                // See also warning in V3Const
                // We need to check here, because the widthCheckSized may silently
                // add another SEL which will lose the out-of-range check
                //
                // We don't want to trigger an error here if we are just
                // evaluating type sizes for a generate block condition. We
                // should only trigger the error if the out-of-range access is
                // actually generated.
                if (m_doGenerate) {
                    UINFO(5, "Selection index out of range inside generate." << endl);
                } else {
                    nodep->v3warn(SELRANGE, "Selection index out of range: "
                                                << nodep->msbConst() << ":" << nodep->lsbConst()
                                                << " outside " << frommsb << ":" << fromlsb);
                    UINFO(1, "    Related node: " << nodep << endl);
                }
            }
            // iterate FINAL is two blocks above
            //
            // If we have a width problem with GENERATE etc, this will reduce
            // it down and mask it, so we have no chance of finding a real
            // error in the future. So don't do this for them.
            if (!m_doGenerate) {
                // lsbp() must be self-determined, however for performance
                // we want the select to be truncated to fit within the
                // maximum select range, e.g. turn Xs outside of the select
                // into something fast which pulls from within the array.
                widthCheckSized(nodep, "Extract Range", nodep->lsbp(), selwidthDTypep, EXTEND_EXP,
                                false /*NOWARN*/);
            }
        }
    }

    void visit(AstArraySel* nodep) override {
        // Signed/Real: Output signed iff LHS signed/real; binary operator
        // Note by contrast, bit extract selects are unsigned
        // LSB is self-determined (IEEE 2012 11.5.1)
        if (m_vup->prelim()) {
            iterateCheckSizedSelf(nodep, "Bit select", nodep->bitp(), SELF, BOTH);
            userIterateAndNext(nodep->fromp(), WidthVP(SELF, BOTH).p());
            //
            int frommsb;
            int fromlsb;
            const AstNodeDType* const fromDtp = nodep->fromp()->dtypep()->skipRefp();
            if (const AstUnpackArrayDType* const adtypep = VN_CAST(fromDtp, UnpackArrayDType)) {
                frommsb = adtypep->hi();
                fromlsb = adtypep->lo();
                if (fromlsb > frommsb) {
                    const int t = frommsb;
                    frommsb = fromlsb;
                    fromlsb = t;
                }
                // However, if the lsb<0 we may go negative, so need more bits!
                if (fromlsb < 0) frommsb += -fromlsb;
                nodep->dtypeFrom(adtypep->subDTypep());  // Need to strip off array reference
            } else {
                // Note PackArrayDType doesn't use an ArraySel but a normal Sel.
                UINFO(1, "    Related dtype: " << fromDtp << endl);
                nodep->v3fatalSrc("Array reference exceeds dimension of array");
                frommsb = fromlsb = 0;
            }
            const int selwidth = V3Number::log2b(frommsb + 1 - 1) + 1;  // Width to address a bit
            AstNodeDType* const selwidthDTypep
                = nodep->findLogicDType(selwidth, selwidth, nodep->bitp()->dtypep()->numeric());
            if (widthBad(nodep->bitp(), selwidthDTypep) && nodep->bitp()->width() != 32) {
                nodep->v3warn(WIDTH, "Bit extraction of array["
                                         << frommsb << ":" << fromlsb << "] requires " << selwidth
                                         << " bit index, not " << nodep->bitp()->width()
                                         << (nodep->bitp()->width() != nodep->bitp()->widthMin()
                                                 ? " or " + cvtToStr(nodep->bitp()->widthMin())
                                                 : "")
                                         << " bits.");
                if (!nodep->fileline()->warnIsOff(V3ErrorCode::WIDTH)) {
                    UINFO(1, "    Related node: " << nodep << endl);
                    UINFO(1, "    Related dtype: " << nodep->dtypep() << endl);
                }
            }
            if (!m_doGenerate) {
                // Must check bounds before adding a select that truncates the bound
                // Note we've already subtracted off LSB
                if (VN_IS(nodep->bitp(), Const)
                    && (VN_AS(nodep->bitp(), Const)->toSInt() > (frommsb - fromlsb)
                        || VN_AS(nodep->bitp(), Const)->toSInt() < 0)) {
                    nodep->v3warn(SELRANGE,
                                  "Selection index out of range: "
                                      << (VN_AS(nodep->bitp(), Const)->toSInt() + fromlsb)
                                      << " outside " << frommsb << ":" << fromlsb);
                    UINFO(1, "    Related node: " << nodep << endl);
                }
                widthCheckSized(nodep, "Extract Range", nodep->bitp(), selwidthDTypep, EXTEND_EXP,
                                false /*NOWARN*/);
            }
        }
    }

    void visit(AstAssocSel* nodep) override {
        // Signed/Real: Output type based on array-declared type; binary operator
        if (m_vup->prelim()) {
            const AstNodeDType* const fromDtp = nodep->fromp()->dtypep()->skipRefp();
            const AstAssocArrayDType* const adtypep = VN_CAST(fromDtp, AssocArrayDType);
            if (!adtypep) {
                UINFO(1, "    Related dtype: " << fromDtp << endl);
                nodep->v3fatalSrc("Associative array reference is not to associative array");
            }
            iterateCheckTyped(nodep, "Associative select", nodep->bitp(), adtypep->keyDTypep(),
                              BOTH);
            nodep->dtypeFrom(adtypep->subDTypep());
        }
    }

    void visit(AstWildcardSel* nodep) override {
        // Signed/Real: Output type based on array-declared type; binary operator
        if (m_vup->prelim()) {
            const AstNodeDType* const fromDtp = nodep->fromp()->dtypep()->skipRefp();
            const AstWildcardArrayDType* const adtypep = VN_CAST(fromDtp, WildcardArrayDType);
            if (!adtypep) {
                UINFO(1, "    Related dtype: " << fromDtp << endl);
                nodep->v3fatalSrc("Wildcard array reference is not to wildcard array");
            }
            const AstBasicDType* const basicp = nodep->bitp()->dtypep()->skipRefp()->basicp();
            if (!basicp
                || (basicp->keyword() != VBasicDTypeKwd::STRING
                    && !basicp->keyword().isIntNumeric())) {
                nodep->v3error("Wildcard index must be integral (IEEE 1800-2017 7.8.1)");
            }
            iterateCheckTyped(nodep, "Wildcard associative select", nodep->bitp(),
                              adtypep->findStringDType(), BOTH);
            nodep->dtypeFrom(adtypep->subDTypep());
        }
    }

    void visit(AstSliceSel* nodep) override {
        // Always creates as output an unpacked array
        if (m_vup->prelim()) {
            userIterateAndNext(nodep->fromp(), WidthVP(SELF, BOTH).p());
            //
            // Array indices are always constant
            const AstNodeDType* const fromDtp = nodep->fromp()->dtypep()->skipRefp();
            const AstUnpackArrayDType* const adtypep = VN_CAST(fromDtp, UnpackArrayDType);
            if (!adtypep) {
                UINFO(1, "    Related dtype: " << fromDtp << endl);
                nodep->v3fatalSrc("Packed array reference exceeds dimension of array");
            }
            // Build new array Dtype based on the original's base type, but with new bounds
            AstNodeDType* const newDtp
                = new AstUnpackArrayDType(nodep->fileline(), adtypep->subDTypep(),
                                          new AstRange(nodep->fileline(), nodep->declRange()));
            v3Global.rootp()->typeTablep()->addTypesp(newDtp);
            nodep->dtypeFrom(newDtp);

            if (!m_doGenerate) {
                // Must check bounds before adding a select that truncates the bound
                // Note we've already subtracted off LSB
                const int subtracted = adtypep->declRange().lo();
                // Add subtracted value to get the original range
                const VNumRange declRange{nodep->declRange().hi() + subtracted,
                                          nodep->declRange().lo() + subtracted,
                                          nodep->declRange().littleEndian()};
                if ((declRange.hi() > adtypep->declRange().hi())
                    || declRange.lo() < adtypep->declRange().lo()) {
                    // Other simulators warn too
                    nodep->v3error("Slice selection index '" << declRange << "'"
                                                             << " outside data type's '"
                                                             << adtypep->declRange() << "'");
                } else if ((declRange.littleEndian() != adtypep->declRange().littleEndian())
                           && declRange.hi() != declRange.lo()) {
                    nodep->v3error("Slice selection '"
                                   << declRange << "'"
                                   << " has backward indexing versus data type's '"
                                   << adtypep->declRange() << "'");
                }
            }
        }
    }

    void visit(AstSelBit* nodep) override {
        // Just a quick check as after V3Param these nodes instead are AstSel's
        userIterateAndNext(nodep->fromp(), WidthVP(CONTEXT, PRELIM).p());  // FINAL in AstSel
        userIterateAndNext(nodep->rhsp(), WidthVP(CONTEXT, PRELIM).p());  // FINAL in AstSel
        userIterateAndNext(nodep->thsp(), WidthVP(CONTEXT, PRELIM).p());  // FINAL in AstSel
        userIterateAndNext(nodep->attrp(), WidthVP(SELF, BOTH).p());
        AstNode* const selp = V3Width::widthSelNoIterEdit(nodep);
        if (selp != nodep) {
            nodep = nullptr;
            userIterate(selp, m_vup);
            return;
        }
        nodep->v3fatalSrc("AstSelBit should disappear after widthSel");
    }
    void visit(AstSelExtract* nodep) override {
        // Just a quick check as after V3Param these nodes instead are AstSel's
        userIterateAndNext(nodep->fromp(), WidthVP(CONTEXT, PRELIM).p());  // FINAL in AstSel
        userIterateAndNext(nodep->rhsp(), WidthVP(CONTEXT, PRELIM).p());  // FINAL in AstSel
        userIterateAndNext(nodep->thsp(), WidthVP(CONTEXT, PRELIM).p());  // FINAL in AstSel
        userIterateAndNext(nodep->attrp(), WidthVP(SELF, BOTH).p());
        AstNode* const selp = V3Width::widthSelNoIterEdit(nodep);
        if (selp != nodep) {
            nodep = nullptr;
            userIterate(selp, m_vup);
            return;
        }
        nodep->v3fatalSrc("AstSelExtract should disappear after widthSel");
    }
    void visit(AstSelPlus* nodep) override {
        userIterateAndNext(nodep->fromp(), WidthVP(CONTEXT, PRELIM).p());  // FINAL in AstSel
        userIterateAndNext(nodep->rhsp(), WidthVP(CONTEXT, PRELIM).p());  // FINAL in AstSel
        userIterateAndNext(nodep->thsp(), WidthVP(CONTEXT, PRELIM).p());  // FINAL in AstSel
        userIterateAndNext(nodep->attrp(), WidthVP(SELF, BOTH).p());
        AstNode* const selp = V3Width::widthSelNoIterEdit(nodep);
        if (selp != nodep) {
            nodep = nullptr;
            userIterate(selp, m_vup);
            return;
        }
        nodep->v3fatalSrc("AstSelPlus should disappear after widthSel");
    }
    void visit(AstSelMinus* nodep) override {
        userIterateAndNext(nodep->fromp(), WidthVP(CONTEXT, PRELIM).p());  // FINAL in AstSel
        userIterateAndNext(nodep->rhsp(), WidthVP(CONTEXT, PRELIM).p());  // FINAL in AstSel
        userIterateAndNext(nodep->thsp(), WidthVP(CONTEXT, PRELIM).p());  // FINAL in AstSel
        userIterateAndNext(nodep->attrp(), WidthVP(SELF, BOTH).p());
        AstNode* const selp = V3Width::widthSelNoIterEdit(nodep);
        if (selp != nodep) {
            nodep = nullptr;
            userIterate(selp, m_vup);
            return;
        }
        nodep->v3fatalSrc("AstSelMinus should disappear after widthSel");
    }

    void visit(AstExtend* nodep) override {
        // Only created by this process, so we know width from here down is correct.
    }
    void visit(AstExtendS* nodep) override {
        // Only created by this process, so we know width from here down is correct.
    }
    void visit(AstConst* nodep) override {
        // The node got setup with the signed/real state of the node.
        // However a later operation may have changed the node->signed w/o changing
        // the number's sign.  So we don't: nodep->dtypeChgSigned(nodep->num().isSigned());
        if (m_vup && m_vup->prelim()) {
            if (nodep->num().isString()) {
                nodep->dtypeSetString();
            } else if (nodep->num().sized()) {
                nodep->dtypeChgWidth(nodep->num().width(), nodep->num().width());
            } else {
                nodep->dtypeChgWidth(nodep->num().width(), nodep->num().widthMin());
            }
        }
        // We don't size the constant until we commit the widths, as need parameters
        // to remain unsized, and numbers to remain unsized to avoid backp() warnings
    }
    void visit(AstEmptyQueue* nodep) override {
        nodep->dtypeSetEmptyQueue();
        if (!VN_IS(nodep->backp(), Assign)) {
            nodep->v3warn(E_UNSUPPORTED,
                          "Unsupported/Illegal: empty queue ('{}') in this context");
        }
    }
    void visit(AstFell* nodep) override {
        if (m_vup->prelim()) {
            iterateCheckSizedSelf(nodep, "LHS", nodep->exprp(), SELF, BOTH);
            nodep->dtypeSetBit();
        }
    }
    void visit(AstPast* nodep) override {
        if (m_vup->prelim()) {
            iterateCheckSizedSelf(nodep, "LHS", nodep->exprp(), SELF, BOTH);
            nodep->dtypeFrom(nodep->exprp());
            if (nodep->ticksp()) {
                iterateCheckSizedSelf(nodep, "Ticks", nodep->ticksp(), SELF, BOTH);
                V3Const::constifyParamsEdit(nodep->ticksp());  // ticksp may change
                const AstConst* const constp = VN_CAST(nodep->ticksp(), Const);
                if (!constp) {
                    nodep->v3error("$past tick value must be constant (IEEE 1800-2017 16.9.3)");
                    nodep->ticksp()->unlinkFrBack()->deleteTree();
                } else if (constp->toSInt() < 1) {
                    constp->v3error("$past tick value must be >= 1 (IEEE 1800-2017 16.9.3)");
                    nodep->ticksp()->unlinkFrBack()->deleteTree();
                } else {
                    if (constp->toSInt() > 10) {
                        constp->v3warn(TICKCOUNT, "$past tick value of "
                                                      << constp->toSInt()
                                                      << " may have a large performance cost");
                    }
                }
            }
        }
    }
    void visit(AstRose* nodep) override {
        if (m_vup->prelim()) {
            iterateCheckSizedSelf(nodep, "LHS", nodep->exprp(), SELF, BOTH);
            nodep->dtypeSetBit();
        }
    }

    void visit(AstSampled* nodep) override {
        if (m_vup->prelim()) {
            iterateCheckSizedSelf(nodep, "LHS", nodep->exprp(), SELF, BOTH);
            nodep->dtypeFrom(nodep->exprp());
        }
    }

    void visit(AstStable* nodep) override {
        if (m_vup->prelim()) {
            iterateCheckSizedSelf(nodep, "LHS", nodep->exprp(), SELF, BOTH);
            nodep->dtypeSetBit();
        }
    }

    void visit(AstImplication* nodep) override {
        if (m_vup->prelim()) {
            iterateCheckBool(nodep, "LHS", nodep->lhsp(), BOTH);
            iterateCheckBool(nodep, "RHS", nodep->rhsp(), BOTH);
            nodep->dtypeSetBit();
        }
    }

    void visit(AstRand* nodep) override {
        if (m_vup->prelim()) {
            if (nodep->urandom()) {
                nodep->dtypeSetUInt32();  // Says the spec
            } else {
                nodep->dtypeSetSigned32();  // Says the spec
            }
            if (nodep->seedp()) iterateCheckSigned32(nodep, "seed", nodep->seedp(), BOTH);
        }
    }
    void visit(AstURandomRange* nodep) override {
        if (m_vup->prelim()) {
            nodep->dtypeSetUInt32();  // Says the spec
            AstNodeDType* const expDTypep = nodep->findUInt32DType();
            userIterateAndNext(nodep->lhsp(), WidthVP(CONTEXT, PRELIM).p());
            userIterateAndNext(nodep->rhsp(), WidthVP(CONTEXT, PRELIM).p());
            iterateCheck(nodep, "LHS", nodep->lhsp(), SELF, FINAL, expDTypep, EXTEND_EXP);
            iterateCheck(nodep, "RHS", nodep->rhsp(), SELF, FINAL, expDTypep, EXTEND_EXP);
        }
    }
    void visit(AstUnbounded* nodep) override {
        nodep->dtypeSetSigned32();  // Used in int context
        if (VN_IS(nodep->backp(), IsUnbounded)) return;  // Ok, leave
        if (VN_IS(nodep->backp(), BracketArrayDType)) return;  // Ok, leave
        if (const auto* const varp = VN_CAST(nodep->backp(), Var)) {
            if (varp->isParam()) return;  // Ok, leave
        }
        // queue_slice[#:$]
        if (const auto* const selp = VN_CAST(nodep->backp(), SelExtract)) {
            if (VN_IS(selp->fromp()->dtypep(), QueueDType)) {
                nodep->replaceWith(
                    new AstConst(nodep->fileline(), AstConst::Signed32(), 0x7FFFFFFF));
                VL_DO_DANGLING(nodep->deleteTree(), nodep);
                return;
            }
        }
        nodep->v3warn(E_UNSUPPORTED, "Unsupported/illegal unbounded ('$') in this context.");
    }
    void visit(AstIsUnbounded* nodep) override {
        if (m_vup->prelim()) {
            userIterateAndNext(nodep->lhsp(), WidthVP(SELF, BOTH).p());
            nodep->dtypeSetBit();
        }
    }
    void visit(AstUCFunc* nodep) override {
        // Give it the size the user wants.
        if (m_vup && m_vup->prelim()) {
            nodep->dtypeSetLogicUnsized(32, 1, VSigning::UNSIGNED);  // We don't care
            // All arguments seek their natural sizes
            userIterateChildren(nodep, WidthVP(SELF, BOTH).p());
        }
        if (m_vup->final()) {
            AstNodeDType* const expDTypep = m_vup->dtypeOverridep(nodep->dtypep());
            nodep->dtypeFrom(expDTypep);  // Assume user knows the rules; go with the flow
            if (nodep->width() > 64) {
                nodep->v3warn(E_UNSUPPORTED, "Unsupported: $c can't generate wider than 64 bits");
            }
        }
    }
    void visit(AstCLog2* nodep) override {
        if (m_vup->prelim()) { iterateCheckSizedSelf(nodep, "LHS", nodep->lhsp(), SELF, BOTH); }
    }
    void visit(AstPow* nodep) override {
        // Pow is special, output sign only depends on LHS sign, but
        // function result depends on both signs
        // RHS is self-determined (IEEE)
        // Real if either side is real (as with AstAdd)
        if (m_vup->prelim()) {
            userIterateAndNext(nodep->lhsp(), WidthVP(CONTEXT, PRELIM).p());
            userIterateAndNext(nodep->rhsp(), WidthVP(CONTEXT, PRELIM).p());
            if (nodep->lhsp()->isDouble() || nodep->rhsp()->isDouble()) {
                spliceCvtD(nodep->lhsp());
                spliceCvtD(nodep->rhsp());
                VL_DO_DANGLING(replaceWithDVersion(nodep), nodep);
                return;
            }

            checkCvtUS(nodep->lhsp());
            iterateCheckSizedSelf(nodep, "RHS", nodep->rhsp(), SELF, BOTH);
            nodep->dtypeFrom(nodep->lhsp());
        }

        if (m_vup->final()) {
            AstNodeDType* const expDTypep = m_vup->dtypeOverridep(nodep->dtypep());
            nodep->dtypeFrom(expDTypep);
            // rhs already finalized in iterate_shift_prelim
            iterateCheck(nodep, "LHS", nodep->lhsp(), SELF, FINAL, nodep->dtypep(), EXTEND_EXP);
            AstNode* newp = nullptr;  // No change
            if (nodep->lhsp()->isSigned() && nodep->rhsp()->isSigned()) {
                newp = new AstPowSS(nodep->fileline(), nodep->lhsp()->unlinkFrBack(),
                                    nodep->rhsp()->unlinkFrBack());
            } else if (nodep->lhsp()->isSigned() && !nodep->rhsp()->isSigned()) {
                newp = new AstPowSU(nodep->fileline(), nodep->lhsp()->unlinkFrBack(),
                                    nodep->rhsp()->unlinkFrBack());
            } else if (!nodep->lhsp()->isSigned() && nodep->rhsp()->isSigned()) {
                newp = new AstPowUS(nodep->fileline(), nodep->lhsp()->unlinkFrBack(),
                                    nodep->rhsp()->unlinkFrBack());
            }
            if (newp) {
                newp->dtypeFrom(nodep);
                UINFO(9, "powOld " << nodep << endl);
                UINFO(9, "powNew " << newp << endl);
                VL_DO_DANGLING(nodep->replaceWith(newp), nodep);
            }
        }
    }
    void visit(AstPowSU* nodep) override {
        // POWSU/SS/US only created here, dtype already determined, so
        // nothing to do in this function
        userIterateAndNext(nodep->lhsp(), WidthVP(SELF, BOTH).p());
        userIterateAndNext(nodep->rhsp(), WidthVP(SELF, BOTH).p());
    }
    void visit(AstPowSS* nodep) override {
        // POWSU/SS/US only created here, dtype already determined, so
        // nothing to do in this function
        userIterateAndNext(nodep->lhsp(), WidthVP(SELF, BOTH).p());
        userIterateAndNext(nodep->rhsp(), WidthVP(SELF, BOTH).p());
    }
    void visit(AstPowUS* nodep) override {
        // POWSU/SS/US only created here, dtype already determined, so
        // nothing to do in this function
        userIterateAndNext(nodep->lhsp(), WidthVP(SELF, BOTH).p());
        userIterateAndNext(nodep->rhsp(), WidthVP(SELF, BOTH).p());
    }
    void visit(AstCountBits* nodep) override {
        if (m_vup->prelim()) {
            iterateCheckSizedSelf(nodep, "LHS", nodep->lhsp(), SELF, BOTH);
            iterateCheckSizedSelf(nodep, "RHS", nodep->rhsp(), SELF, BOTH);
            iterateCheckSizedSelf(nodep, "THS", nodep->thsp(), SELF, BOTH);
            iterateCheckSizedSelf(nodep, "FHS", nodep->fhsp(), SELF, BOTH);
            // If it's a 32 bit number, we need a 6 bit number as we need to return '32'.
            const int selwidth = V3Number::log2b(nodep->lhsp()->width()) + 1;
            nodep->dtypeSetLogicSized(selwidth,
                                      VSigning::UNSIGNED);  // Spec doesn't indicate if an integer
        }
    }
    void visit(AstCountOnes* nodep) override {
        if (m_vup->prelim()) {
            iterateCheckSizedSelf(nodep, "LHS", nodep->lhsp(), SELF, BOTH);
            // If it's a 32 bit number, we need a 6 bit number as we need to return '32'.
            const int selwidth = V3Number::log2b(nodep->lhsp()->width()) + 1;
            nodep->dtypeSetLogicSized(selwidth,
                                      VSigning::UNSIGNED);  // Spec doesn't indicate if an integer
        }
    }
    void visit(AstCvtPackString* nodep) override {
        // Opaque returns, so arbitrary
        userIterateAndNext(nodep->lhsp(), WidthVP(SELF, BOTH).p());
        // Type set in constructor
    }
    void visit(AstTimeImport* nodep) override {
        // LHS is a real number in seconds
        // Need to round to time units and precision
        userIterateAndNext(nodep->lhsp(), WidthVP(SELF, BOTH).p());
        const AstConst* const constp = VN_CAST(nodep->lhsp(), Const);
        if (!constp || !constp->isDouble()) nodep->v3fatalSrc("Times should be doubles");
        if (nodep->timeunit().isNone()) nodep->v3fatalSrc("$time import no units");
        double time = constp->num().toDouble();
        if (v3Global.rootp()->timeprecision().isNone()) nodep->v3fatalSrc("Never set precision?");
        time /= nodep->timeunit().multiplier();
        // IEEE claims you should round to time precision here, but no simulator seems to do this
        AstConst* const newp = new AstConst(nodep->fileline(), AstConst::RealDouble(), time);
        nodep->replaceWith(newp);
        VL_DO_DANGLING(nodep->deleteTree(), nodep);
    }
<<<<<<< HEAD
    virtual void visit(AstEventControl* nodep) override {
        if (VN_IS(m_ftaskp, Func)) {
            nodep->v3error("Event controls are not legal in functions. Suggest use a task "
                           "(IEEE 1800-2017 13.4.4)");
            VL_DO_DANGLING(nodep->unlinkFrBack()->deleteTree(), nodep);
            return;
        }
        if (nodep->fileline()->timingOn()) {
            if (v3Global.opt.timing().isSetTrue()) {
                iterateChildren(nodep);
                return;
            } else if (v3Global.opt.timing().isSetFalse()) {
                nodep->v3warn(E_NOTIMING,
                              "Event control statement in this location requires --timing\n"
                                  << nodep->warnMore()
                                  << "... With --no-timing, suggest have one event control "
                                  << "statement per procedure, at the top of the procedure");
            } else {
                nodep->v3warn(E_NEEDTIMINGOPT, "Use --timing or --no-timing to specify how "
                                               "event controls should be handled");
            }
        }
        if (nodep->stmtsp()) nodep->addNextHere(nodep->stmtsp()->unlinkFrBack());
=======
    void visit(AstEventControl* nodep) override {
        nodep->v3warn(E_UNSUPPORTED, "Unsupported: event control statement in this location\n"
                                         << nodep->warnMore()
                                         << "... Suggest have one event control statement "
                                         << "per procedure, at the top of the procedure");
>>>>>>> 38a8d7fb
        VL_DO_DANGLING(nodep->unlinkFrBack()->deleteTree(), nodep);
    }
    void visit(AstAttrOf* nodep) override {
        VL_RESTORER(m_attrp);
        m_attrp = nodep;
        userIterateAndNext(nodep->fromp(), WidthVP(SELF, BOTH).p());
        if (nodep->dimp()) userIterateAndNext(nodep->dimp(), WidthVP(SELF, BOTH).p());
        // Don't iterate children, don't want to lose VarRef.
        switch (nodep->attrType()) {
        case VAttrType::VAR_BASE:
        case VAttrType::MEMBER_BASE:
        case VAttrType::ENUM_BASE:
            // Soon to be handled in V3LinkWidth SEL generation, under attrp() and newSubLsbOf
            break;
        case VAttrType::DIM_DIMENSIONS:
        case VAttrType::DIM_UNPK_DIMENSIONS: {
            UASSERT_OBJ(nodep->fromp() && nodep->fromp()->dtypep(), nodep, "Unsized expression");
            const std::pair<uint32_t, uint32_t> dim = nodep->fromp()->dtypep()->dimensions(true);
            const int val
                = (nodep->attrType() == VAttrType::DIM_UNPK_DIMENSIONS ? dim.second
                                                                       : (dim.first + dim.second));
            nodep->replaceWith(new AstConst(nodep->fileline(), AstConst::Signed32(), val));
            VL_DO_DANGLING(nodep->deleteTree(), nodep);
            break;
        }
        case VAttrType::DIM_BITS:
        case VAttrType::DIM_HIGH:
        case VAttrType::DIM_INCREMENT:
        case VAttrType::DIM_LEFT:
        case VAttrType::DIM_LOW:
        case VAttrType::DIM_RIGHT:
        case VAttrType::DIM_SIZE: {
            UASSERT_OBJ(nodep->fromp() && nodep->fromp()->dtypep(), nodep, "Unsized expression");
            AstNodeDType* const dtypep = nodep->fromp()->dtypep();
            if (VN_IS(dtypep, QueueDType)) {
                switch (nodep->attrType()) {
                case VAttrType::DIM_SIZE: {
                    AstNode* const newp = new AstCMethodHard(
                        nodep->fileline(), nodep->fromp()->unlinkFrBack(), "size");
                    newp->dtypeSetSigned32();
                    newp->didWidth(true);
                    newp->protect(false);
                    nodep->replaceWith(newp);
                    VL_DO_DANGLING(nodep->deleteTree(), nodep);
                    break;
                }
                case VAttrType::DIM_LEFT:
                case VAttrType::DIM_LOW: {
                    AstNode* const newp = new AstConst(nodep->fileline(), AstConst::Signed32(), 0);
                    nodep->replaceWith(newp);
                    VL_DO_DANGLING(nodep->deleteTree(), nodep);
                    break;
                }
                case VAttrType::DIM_RIGHT:
                case VAttrType::DIM_HIGH: {
                    AstNode* const sizep = new AstCMethodHard(
                        nodep->fileline(), nodep->fromp()->unlinkFrBack(), "size");
                    sizep->dtypeSetSigned32();
                    sizep->didWidth(true);
                    sizep->protect(false);
                    AstNode* const newp
                        = new AstSub(nodep->fileline(), sizep,
                                     new AstConst(nodep->fileline(), AstConst::Signed32(), 1));
                    nodep->replaceWith(newp);
                    VL_DO_DANGLING(nodep->deleteTree(), nodep);
                    break;
                }
                case VAttrType::DIM_INCREMENT: {
                    AstNode* const newp
                        = new AstConst(nodep->fileline(), AstConst::Signed32(), -1);
                    nodep->replaceWith(newp);
                    VL_DO_DANGLING(nodep->deleteTree(), nodep);
                    break;
                }
                case VAttrType::DIM_BITS: {
                    nodep->v3warn(E_UNSUPPORTED, "Unsupported: $bits for queue");
                    break;
                }
                default: nodep->v3error("Unhandled attribute type");
                }
            } else {
                const std::pair<uint32_t, uint32_t> dimpair = dtypep->skipRefp()->dimensions(true);
                const uint32_t msbdim = dimpair.first + dimpair.second;
                if (!nodep->dimp() || msbdim < 1) {
                    if (VN_IS(dtypep, BasicDType) && dtypep->basicp()->isString()) {
                        // IEEE undocumented but $bits(string) must give length(string) * 8
                        AstNode* const newp = new AstShiftL{
                            nodep->fileline(),
                            new AstLenN{nodep->fileline(), nodep->fromp()->unlinkFrBack()},
                            new AstConst{nodep->fileline(), 3},  // * 8
                            32};
                        nodep->replaceWith(newp);
                        VL_DO_DANGLING(pushDeletep(nodep), nodep);
                    } else {
                        const int dim = 1;
                        AstConst* const newp
                            = dimensionValue(nodep->fileline(), dtypep, nodep->attrType(), dim);
                        nodep->replaceWith(newp);
                        VL_DO_DANGLING(nodep->deleteTree(), nodep);
                    }
                } else if (VN_IS(nodep->dimp(), Const)) {
                    const int dim = VN_AS(nodep->dimp(), Const)->toSInt();
                    AstConst* const newp
                        = dimensionValue(nodep->fileline(), dtypep, nodep->attrType(), dim);
                    nodep->replaceWith(newp);
                    VL_DO_DANGLING(nodep->deleteTree(), nodep);
                } else {  // Need a runtime lookup table.  Yuk.
                    UASSERT_OBJ(nodep->fromp() && dtypep, nodep, "Unsized expression");
                    AstVar* const varp = dimensionVarp(dtypep, nodep->attrType(), msbdim);
                    AstNode* const dimp = nodep->dimp()->unlinkFrBack();
                    AstNode* const newp
                        = new AstArraySel{nodep->fileline(), newVarRefDollarUnit(varp), dimp};
                    nodep->replaceWith(newp);
                    VL_DO_DANGLING(nodep->deleteTree(), nodep);
                }
            }
            break;
        }
        case VAttrType::TYPENAME: {
            UASSERT_OBJ(nodep->fromp(), nodep, "Unprovided expression");
            const string result = nodep->fromp()->dtypep()->prettyDTypeName();
            AstNode* const newp = new AstConst(nodep->fileline(), AstConst::String(), result);
            nodep->replaceWith(newp);
            VL_DO_DANGLING(nodep->deleteTree(), nodep);
            break;
        }
        default: {
            // Everything else resolved earlier
            nodep->dtypeSetLogicUnsized(32, 1, VSigning::UNSIGNED);  // Approximation, unsized 32
            UINFO(1, "Missing ATTR type case node: " << nodep << endl);
            nodep->v3fatalSrc("Missing ATTR type case");
            break;
        }
        }
    }
    void visit(AstPull* nodep) override {
        // May have select underneath, let seek natural size
        userIterateChildren(nodep, WidthVP(SELF, BOTH).p());
    }
    void visit(AstText* nodep) override {
        // Only used in CStmts which don't care....
    }

    // DTYPES
    void visit(AstNodeArrayDType* nodep) override {
        if (nodep->didWidthAndSet()) return;  // This node is a dtype & not both PRELIMed+FINALed

        if (nodep->subDTypep() == nodep->basicp()) {  // Innermost dimension
            AstBasicDType* const basicp = nodep->basicp();
            // If basic dtype is LOGIC_IMPLICIT, it is actually 1 bit LOGIC
            if (basicp->implicit()) {
                UASSERT_OBJ(basicp->width() <= 1, basicp,
                            "must be 1 bit but actually " << basicp->width() << " bits");
                AstBasicDType* const newp = new AstBasicDType(
                    basicp->fileline(), VBasicDTypeKwd::LOGIC, basicp->numeric());
                newp->widthForce(1, 1);
                basicp->replaceWith(newp);
                VL_DO_DANGLING(pushDeletep(basicp), basicp);
            }
        }
        // Iterate into subDTypep() to resolve that type and update pointer.
        nodep->refDTypep(iterateEditMoveDTypep(nodep, nodep->subDTypep()));
        // Cleanup array size
        userIterateAndNext(nodep->rangep(), WidthVP(SELF, BOTH).p());
        nodep->dtypep(nodep);  // The array itself, not subDtype
        if (auto* const adtypep = VN_CAST(nodep, UnpackArrayDType)) {
            // Historically array elements have width of the ref type not the full array
            nodep->widthFromSub(nodep->subDTypep());
            if (nodep->subDTypep()->skipRefp()->isCompound()) adtypep->isCompound(true);
        } else {
            const int width = nodep->subDTypep()->width() * nodep->rangep()->elementsConst();
            nodep->widthForce(width, width);
        }
        UINFO(4, "dtWidthed " << nodep << endl);
    }
    void visit(AstAssocArrayDType* nodep) override {
        if (nodep->didWidthAndSet()) return;  // This node is a dtype & not both PRELIMed+FINALed
        // Iterate into subDTypep() to resolve that type and update pointer.
        nodep->refDTypep(iterateEditMoveDTypep(nodep, nodep->subDTypep()));
        nodep->keyDTypep(iterateEditMoveDTypep(nodep, nodep->keyDTypep()));
        nodep->dtypep(nodep);  // The array itself, not subDtype
        UINFO(4, "dtWidthed " << nodep << endl);
    }
    void visit(AstBracketArrayDType* nodep) override {
        // Type inserted only because parser didn't know elementsp() type
        // Resolve elementsp's type
        userIterateChildren(nodep, WidthVP(SELF, BOTH).p());
        // We must edit when dtype still under normal nodes and before type table
        // See notes in iterateEditMoveDTypep
        AstNodeDType* const childp = nodep->childDTypep();
        childp->unlinkFrBack();
        AstNode* const elementsp = nodep->elementsp()->unlinkFrBack();
        AstNode* newp;
        if (VN_IS(elementsp, Unbounded)) {
            newp = new AstQueueDType(nodep->fileline(), VFlagChildDType(), childp, nullptr);
            VL_DO_DANGLING(elementsp->deleteTree(), elementsp);
        } else if (AstNodeDType* const keyp = VN_CAST(elementsp, NodeDType)) {
            newp = new AstAssocArrayDType(nodep->fileline(), VFlagChildDType(), childp, keyp);
        } else {
            // Must be expression that is constant, but we'll determine that later
            newp = new AstUnpackArrayDType(
                nodep->fileline(), VFlagChildDType(), childp,
                new AstRange(nodep->fileline(), new AstConst(elementsp->fileline(), 0),
                             new AstSub(elementsp->fileline(), elementsp,
                                        new AstConst(elementsp->fileline(), 1))));
        }
        nodep->replaceWith(newp);
        VL_DO_DANGLING(nodep->deleteTree(), nodep);
        // Normally parent's iteration would cover this, but we might have entered by a specific
        // visit
        VL_DO_DANGLING(userIterate(newp, nullptr), newp);
    }
    void visit(AstDynArrayDType* nodep) override {
        if (nodep->didWidthAndSet()) return;  // This node is a dtype & not both PRELIMed+FINALed
        // Iterate into subDTypep() to resolve that type and update pointer.
        nodep->refDTypep(iterateEditMoveDTypep(nodep, nodep->subDTypep()));
        nodep->dtypep(nodep);  // The array itself, not subDtype
        UINFO(4, "dtWidthed " << nodep << endl);
    }
    void visit(AstQueueDType* nodep) override {
        if (nodep->didWidthAndSet()) return;  // This node is a dtype & not both PRELIMed+FINALed
        // Iterate into subDTypep() to resolve that type and update pointer.
        nodep->refDTypep(iterateEditMoveDTypep(nodep, nodep->subDTypep()));
        nodep->dtypep(nodep);  // The array itself, not subDtype
        if (VN_IS(nodep->boundp(), Unbounded)) {
            nodep->boundp()->unlinkFrBack()->deleteTree();  // nullptr will represent unbounded
        }
        UINFO(4, "dtWidthed " << nodep << endl);
    }
    void visit(AstVoidDType* nodep) override {
        if (nodep->didWidthAndSet()) return;  // This node is a dtype & not both PRELIMed+FINALed
        nodep->dtypep(nodep);
        UINFO(4, "dtWidthed " << nodep << endl);
    }
    void visit(AstUnsizedArrayDType* nodep) override {
        if (nodep->didWidthAndSet()) return;  // This node is a dtype & not both PRELIMed+FINALed
        // Iterate into subDTypep() to resolve that type and update pointer.
        nodep->refDTypep(iterateEditMoveDTypep(nodep, nodep->subDTypep()));
        // Cleanup array size
        nodep->dtypep(nodep);  // The array itself, not subDtype
        UINFO(4, "dtWidthed " << nodep << endl);
    }
    void visit(AstWildcardArrayDType* nodep) override {
        if (nodep->didWidthAndSet()) return;  // This node is a dtype & not both PRELIMed+FINALed
        // Iterate into subDTypep() to resolve that type and update pointer.
        nodep->refDTypep(iterateEditMoveDTypep(nodep, nodep->subDTypep()));
        // Cleanup array size
        nodep->dtypep(nodep);  // The array itself, not subDtype
        UINFO(4, "dtWidthed " << nodep << endl);
    }
    void visit(AstBasicDType* nodep) override {
        if (nodep->didWidthAndSet()) return;  // This node is a dtype & not both PRELIMed+FINALed
        if (nodep->generic()) return;  // Already perfect
        if (nodep->rangep()) {
            userIterateAndNext(nodep->rangep(), WidthVP(SELF, BOTH).p());
            // Because this DType has a unique child range, we know it's not
            // pointed at by other nodes unless they are referencing this type.
            // Furthermore the width() calculation would return identical
            // values.  Therefore we can directly replace the width
            nodep->widthForce(nodep->rangep()->elementsConst(), nodep->rangep()->elementsConst());
        } else if (nodep->isRanged()) {
            nodep->widthForce(nodep->nrange().elements(), nodep->nrange().elements());
        } else if (nodep->implicit()) {
            // Parameters may notice implicitness and change to different dtype
            nodep->widthForce(1, 1);
        }
        // else width in node is correct; it was set based on keyword().width()
        // at construction time.  Ditto signed, so "unsigned byte" etc works right.
        nodep->cvtRangeConst();
        // TODO: If BasicDType now looks like a generic type, we can convert to a real generic
        // dtype Instead for now doing this in V3WidthCommit
        UINFO(4, "dtWidthed " << nodep << endl);
    }
    void visit(AstConstDType* nodep) override {
        if (nodep->didWidthAndSet()) return;  // This node is a dtype & not both PRELIMed+FINALed
        // Iterate into subDTypep() to resolve that type and update pointer.
        nodep->refDTypep(iterateEditMoveDTypep(nodep, nodep->subDTypep()));
        userIterateChildren(nodep, nullptr);
        nodep->dtypep(nodep);  // Should already be set, but be clear it's not the subDType
        nodep->widthFromSub(nodep->subDTypep());
        UINFO(4, "dtWidthed " << nodep << endl);
    }
    void visit(AstRefDType* nodep) override {
        if (nodep->doingWidth()) {  // Early exit if have circular parameter definition
            nodep->v3error("Typedef's type is circular: " << nodep->prettyName());
            nodep->dtypeSetBit();
            nodep->doingWidth(false);
            return;
        }
        if (nodep->didWidthAndSet()) return;  // This node is a dtype & not both PRELIMed+FINALed
        nodep->doingWidth(true);
        if (nodep->typeofp()) {  // type(typeofp_expression)
            // Type comes from expression's type
            userIterateAndNext(nodep->typeofp(), WidthVP(SELF, BOTH).p());
            AstNode* const typeofp = nodep->typeofp();
            nodep->typedefp(nullptr);
            nodep->refDTypep(typeofp->dtypep());
            VL_DO_DANGLING(typeofp->unlinkFrBack()->deleteTree(), typeofp);
            // We had to use AstRefDType for this construct as pointers to this type
            // in type table are still correct (which they wouldn't be if we replaced the node)
        }
        userIterateChildren(nodep, nullptr);
        if (nodep->subDTypep()) {
            // Normally iterateEditMoveDTypep iterate would work, but the refs are under
            // the TypeDef which will upset iterateEditMoveDTypep as it can't find it under
            // this node's childDTypep
            userIterate(nodep->subDTypep(), nullptr);
            nodep->refDTypep(iterateEditMoveDTypep(nodep, nodep->subDTypep()));
            nodep->typedefp(nullptr);  // Note until line above subDTypep() may have followed this
            // Widths are resolved, but special iterate to check for recurstion
            userIterate(nodep->subDTypep(), nullptr);
        }
        // Effectively nodep->dtypeFrom(nodep->dtypeSkipRefp());
        // But might be recursive, so instead manually recurse into the referenced type
        UASSERT_OBJ(nodep->subDTypep(), nodep, "Unlinked");
        nodep->dtypeFrom(nodep->subDTypep());
        nodep->widthFromSub(nodep->subDTypep());
        UINFO(4, "dtWidthed " << nodep << endl);
        nodep->doingWidth(false);
    }
    void visit(AstTypedef* nodep) override {
        if (nodep->didWidthAndSet()) return;  // This node is a dtype & not both PRELIMed+FINALed
        if (auto* const refp = checkRefToTypedefRecurse(nodep, nodep)) {
            nodep->v3error("Typedef has self-reference: " << nodep->prettyNameQ() << '\n'
                                                          << nodep->warnContextPrimary() << '\n'
                                                          << refp->warnOther()
                                                          << "... Location of reference\n"
                                                          << refp->warnContextSecondary());
            // May cause internel error but avoids infinite loop on dump
            refp->typedefp(nullptr);
            VL_DO_DANGLING(pushDeletep(nodep->unlinkFrBack()), nodep);
            return;
        }
        nodep->dtypep(iterateEditMoveDTypep(nodep, nodep->subDTypep()));
        userIterateChildren(nodep, nullptr);
    }
    void visit(AstParamTypeDType* nodep) override {
        if (nodep->didWidthAndSet()) return;  // This node is a dtype & not both PRELIMed+FINALed
        nodep->dtypep(iterateEditMoveDTypep(nodep, nodep->subDTypep()));
        userIterateChildren(nodep, nullptr);
        nodep->widthFromSub(nodep->subDTypep());
    }
    void visit(AstCastDynamic* nodep) override {
        nodep->dtypeChgWidthSigned(32, 1, VSigning::SIGNED);  // Spec says integer return
        userIterateChildren(nodep, WidthVP(SELF, BOTH).p());
        AstNodeDType* const toDtp = nodep->top()->dtypep()->skipRefToEnump();
        AstNodeDType* const fromDtp = nodep->fromp()->dtypep()->skipRefToEnump();
        FileLine* const fl = nodep->fileline();
        const auto castable = computeCastable(toDtp, fromDtp, nodep->fromp());
        AstNode* newp;
        if (castable == DYNAMIC_CLASS) {
            // Keep in place, will compute at runtime
            return;
        } else if (castable == ENUM_EXPLICIT || castable == ENUM_IMPLICIT) {
            // TODO is from is a constant we could simplify, though normal constant
            // elimination should do much the same
            // Form: "( ((v > size) ? false : enum_valid[v[N:0]])
            //          ? ExprStmt(ExprAssign(out, Cast(v, type)), 1) : 0)"
            auto* const enumDtp = VN_AS(toDtp, EnumDType);
            UASSERT_OBJ(enumDtp, nodep, "$cast determined as enum, but not enum type");
            const uint64_t maxval = enumMaxValue(nodep, enumDtp);
            const bool assoc = maxval > ENUM_LOOKUP_BITS;
            AstNode* testp = nullptr;
            if (assoc) {
                AstVar* const varp = enumVarp(enumDtp, VAttrType::ENUM_VALID, true, 0);
                testp = new AstAssocSel{fl, newVarRefDollarUnit(varp),
                                        nodep->fromp()->cloneTree(false)};
            } else {
                const int selwidth = V3Number::log2b(maxval) + 1;  // Width to address a bit
                AstVar* const varp
                    = enumVarp(enumDtp, VAttrType::ENUM_VALID, false, (1ULL << selwidth) - 1);
                FileLine* const fl_nowarn = new FileLine(fl);
                fl_nowarn->warnOff(V3ErrorCode::WIDTH, true);
                testp = new AstCond{
                    fl,
                    new AstGt{fl_nowarn, nodep->fromp()->cloneTree(false),
                              new AstConst{fl_nowarn, AstConst::Unsized64{}, maxval}},
                    new AstConst{fl, AstConst::BitFalse{}},
                    new AstArraySel{
                        fl, newVarRefDollarUnit(varp),
                        new AstSel{fl, nodep->fromp()->cloneTree(false), 0, selwidth}}};
            }
            newp = new AstCond{fl, testp,
                               new AstExprStmt{fl,
                                               new AstAssign{fl, nodep->top()->unlinkFrBack(),
                                                             nodep->fromp()->unlinkFrBack()},
                                               new AstConst{fl, AstConst::Signed32(), 1}},
                               new AstConst{fl, AstConst::Signed32(), 0}};
        } else if (castable == COMPATIBLE) {
            nodep->v3warn(CASTCONST, "$cast will always return one as "
                                         << toDtp->prettyDTypeNameQ()
                                         << " is always castable from "
                                         << fromDtp->prettyDTypeNameQ() << '\n'
                                         << nodep->warnMore() << "... Suggest static cast");
            newp = new AstExprStmt{
                fl,
                new AstAssign{fl, nodep->top()->unlinkFrBack(),
                              new AstCast{fl, nodep->fromp()->unlinkFrBack(), toDtp}},
                new AstConst{fl, AstConst::Signed32(), 1}};
        } else if (castable == INCOMPATIBLE) {
            newp = new AstConst{fl, 0};
            nodep->v3warn(CASTCONST, "$cast will always return zero as "
                                         << toDtp->prettyDTypeNameQ() << " is not castable from "
                                         << fromDtp->prettyDTypeNameQ());
        } else {
            newp = new AstConst{fl, 0};
            nodep->v3warn(E_UNSUPPORTED, "Unsupported: $cast to "
                                             << toDtp->prettyDTypeNameQ() << " from "
                                             << fromDtp->prettyDTypeNameQ() << '\n'
                                             << nodep->warnMore()
                                             << "... Suggest try static cast");
        }
        newp->dtypeFrom(nodep);
        nodep->replaceWith(newp);
        VL_DO_DANGLING(pushDeletep(nodep), nodep);
        userIterate(newp, m_vup);
    }
    void visit(AstCastParse* nodep) override {
        // nodep->dtp could be data type, or a primary_constant
        // Don't iterate lhsp, will deal with that once convert the type
        V3Const::constifyParamsEdit(nodep->dtp());  // itemp may change
        if (AstConst* const constp = VN_CAST(nodep->dtp(), Const)) {
            constp->unlinkFrBack();
            AstNode* const newp
                = new AstCastSize(nodep->fileline(), nodep->lhsp()->unlinkFrBack(), constp);
            nodep->replaceWith(newp);
            VL_DO_DANGLING(pushDeletep(nodep), nodep);
            userIterate(newp, m_vup);
        } else {
            nodep->v3warn(E_UNSUPPORTED,
                          "Unsupported: Cast to " << nodep->dtp()->prettyTypeName());
            nodep->replaceWith(nodep->lhsp()->unlinkFrBack());
        }
    }
    void visit(AstCast* nodep) override {
        nodep->dtypep(iterateEditMoveDTypep(nodep, nodep->subDTypep()));
        if (m_vup->prelim()) {
            // if (debug()) nodep->dumpTree(cout, "  CastPre: ");
            userIterateAndNext(nodep->fromp(), WidthVP(SELF, PRELIM).p());
            AstNodeDType* const toDtp = nodep->dtypep()->skipRefToEnump();
            AstNodeDType* const fromDtp = nodep->fromp()->dtypep()->skipRefToEnump();
            const auto castable = computeCastable(toDtp, fromDtp, nodep->fromp());
            bool bad = false;
            if (castable == UNSUPPORTED) {
                nodep->v3warn(E_UNSUPPORTED, "Unsupported: static cast to "
                                                 << toDtp->prettyDTypeNameQ() << " from "
                                                 << fromDtp->prettyDTypeNameQ());
                bad = true;
            } else if (castable == COMPATIBLE || castable == ENUM_IMPLICIT
                       || castable == ENUM_EXPLICIT) {
                ;  // Continue
            } else if (castable == DYNAMIC_CLASS) {
                nodep->v3error("Dynamic, not static cast, required to cast "
                               << toDtp->prettyDTypeNameQ() << " from "
                               << fromDtp->prettyDTypeNameQ() << '\n'
                               << nodep->warnMore() << "... Suggest dynamic $cast");
                bad = true;
            } else if (castable == INCOMPATIBLE) {
                nodep->v3error("Incompatible types to static cast to "
                               << toDtp->prettyDTypeNameQ() << " from "
                               << fromDtp->prettyDTypeNameQ() << '\n');
                bad = true;
            } else {
                nodep->v3fatalSrc("bad casting case");
            }
            // For now, replace it ASAP, so widthing can propagate easily
            // The cast may change signing, but we don't know the sign yet.  Make it so.
            // Note we don't sign fromp() that would make the algorithm O(n^2) if lots of casting.
            AstNode* newp = nullptr;
            if (bad) {
            } else if (const AstBasicDType* const basicp = toDtp->basicp()) {
                if (!basicp->isDouble() && !fromDtp->isDouble()) {
                    const int width = toDtp->width();
                    castSized(nodep, nodep->fromp(), width);
                    // Note castSized might modify nodep->fromp()
                } else {
                    iterateCheck(nodep, "value", nodep->lhsp(), SELF, FINAL, fromDtp, EXTEND_EXP,
                                 false);
                }
                if (basicp->isDouble() && !nodep->fromp()->isDouble()) {
                    if (nodep->fromp()->isSigned()) {
                        newp = new AstISToRD(nodep->fileline(), nodep->fromp()->unlinkFrBack());
                    } else {
                        newp = new AstIToRD(nodep->fileline(), nodep->fromp()->unlinkFrBack());
                    }
                } else if (!basicp->isDouble() && nodep->fromp()->isDouble()) {
                    if (basicp->isSigned()) {
                        newp
                            = new AstRToIRoundS(nodep->fileline(), nodep->fromp()->unlinkFrBack());
                    } else {
                        newp = new AstUnsigned(
                            nodep->fileline(),
                            new AstRToIS(nodep->fileline(), nodep->fromp()->unlinkFrBack()));
                    }
                } else if (basicp->isSigned() && !nodep->fromp()->isSigned()) {
                    newp = new AstSigned(nodep->fileline(), nodep->fromp()->unlinkFrBack());
                } else if (!basicp->isSigned() && nodep->fromp()->isSigned()) {
                    newp = new AstUnsigned(nodep->fileline(), nodep->fromp()->unlinkFrBack());
                } else {
                    // Can just remove cast
                }
            } else if (VN_IS(toDtp, ClassRefDType)) {
                // Can just remove cast
            } else {
                nodep->v3fatalSrc("Unimplemented: Casting non-simple data type "
                                  << toDtp->prettyDTypeNameQ());
            }
            if (!newp) newp = nodep->fromp()->unlinkFrBack();
            nodep->lhsp(newp);
            // if (debug()) nodep->dumpTree(cout, "  CastOut: ");
            // if (debug()) nodep->backp()->dumpTree(cout, "  CastOutUpUp: ");
        }
        if (m_vup->final()) {
            iterateCheck(nodep, "value", nodep->lhsp(), SELF, FINAL, nodep->lhsp()->dtypep(),
                         EXTEND_EXP, false);
            AstNode* const underp = nodep->lhsp()->unlinkFrBack();
            // if (debug()) underp->dumpTree(cout, "  CastRep: ");
            nodep->replaceWith(underp);
            VL_DO_DANGLING(pushDeletep(nodep), nodep);
        }
    }
    void visit(AstCastSize* nodep) override {
        // IEEE: Signedness of result is same as self-determined signedness
        // However, the result is same as BITSEL, so we do not sign extend the LHS
        UASSERT_OBJ(VN_IS(nodep->rhsp(), Const), nodep, "Unsupported: Non-const cast of size");
        // if (debug()) nodep->dumpTree(cout, "  CastSizePre: ");
        if (m_vup->prelim()) {
            int width = VN_AS(nodep->rhsp(), Const)->toSInt();
            if (width < 1) {
                nodep->v3error("Size-changing cast to zero or negative size");
                width = 1;
            }
            userIterateAndNext(nodep->lhsp(), WidthVP(SELF, PRELIM).p());
            castSized(nodep, nodep->lhsp(), width);  // lhsp may change
        }
        if (m_vup->final()) {
            // CastSize not needed once sizes determined
            AstNode* const underp = nodep->lhsp()->unlinkFrBack();
            underp->dtypeFrom(nodep);
            nodep->replaceWith(underp);
            VL_DO_DANGLING(pushDeletep(nodep), nodep);
        }
        // if (debug()) nodep->dumpTree(cout, "  CastSizeOut: ");
    }
    void castSized(AstNode* nodep, AstNode* underp, int width) {
        const AstBasicDType* underDtp = VN_CAST(underp->dtypep(), BasicDType);
        if (!underDtp) underDtp = underp->dtypep()->basicp();
        if (!underDtp) {
            nodep->v3warn(E_UNSUPPORTED, "Unsupported: Size-changing cast on non-basic data type");
            underDtp = VN_AS(nodep->findBitDType(), BasicDType);
        }
        UASSERT_OBJ(underp == nodep->op1p(), nodep, "Assuming op1 is cast value");
        // A cast propagates its size to the lower expression and is included in the maximum
        // width, so 23'(1'b1 + 1'b1) uses 23-bit math, but 1'(2'h2 * 2'h1) uses two-bit math.
        // However the output width is exactly that requested.
        // So two steps, first do the calculation's width (max of the two widths)
        {
            const int calcWidth = std::max(width, underDtp->width());
            AstNodeDType* const calcDtp
                = (underDtp->isFourstate()
                       ? nodep->findLogicDType(calcWidth, calcWidth, underDtp->numeric())
                       : nodep->findBitDType(calcWidth, calcWidth, underDtp->numeric()));
            nodep->dtypep(calcDtp);
            // We ignore warnings as that is sort of the point of a cast
            iterateCheck(nodep, "Cast expr", underp, CONTEXT, FINAL, calcDtp, EXTEND_EXP, false);
            VL_DANGLING(underp);
            underp = nodep->op1p();  // Above asserts that op1 was underp pre-relink
        }
        // if (debug()) nodep->dumpTree(cout, "  CastSizeClc: ");
        // Next step, make the proper output width
        {
            AstNodeDType* const outDtp
                = (underDtp->isFourstate()
                       ? nodep->findLogicDType(width, width, underDtp->numeric())
                       : nodep->findBitDType(width, width, underDtp->numeric()));
            nodep->dtypep(outDtp);
            // We ignore warnings as that is sort of the point of a cast
            widthCheckSized(nodep, "Cast expr", underp, outDtp, EXTEND_EXP, false);
            VL_DANGLING(underp);
        }
    }
    void visit(AstVar* nodep) override {
        // if (debug()) nodep->dumpTree(cout, "  InitPre: ");
        // Must have deterministic constant width
        // We can't skip this step when width()!=0, as creating a AstVar
        // with non-constant range gets size 1, not size 0.  So use didWidth().
        if (nodep->didWidth()) return;
        if (nodep->doingWidth()) {  // Early exit if have circular parameter definition
            UASSERT_OBJ(nodep->valuep(), nodep, "circular, but without value");
            nodep->v3error("Variable's initial value is circular: " << nodep->prettyNameQ());
            pushDeletep(nodep->valuep()->unlinkFrBack());
            nodep->valuep(new AstConst(nodep->fileline(), AstConst::BitTrue()));
            nodep->dtypeFrom(nodep->valuep());
            nodep->didWidth(true);
            return;
        }
        nodep->doingWidth(true);
        // Make sure dtype is sized
        nodep->dtypep(iterateEditMoveDTypep(nodep, nodep->subDTypep()));
        UASSERT_OBJ(nodep->dtypep(), nodep, "No dtype determined for var");
        if (const AstUnsizedArrayDType* const unsizedp
            = VN_CAST(nodep->dtypeSkipRefp(), UnsizedArrayDType)) {
            if (!(m_ftaskp && m_ftaskp->dpiImport())) {
                UINFO(9, "Unsized becomes dynamic array " << nodep << endl);
                AstDynArrayDType* const newp
                    = new AstDynArrayDType(unsizedp->fileline(), unsizedp->subDTypep());
                nodep->dtypep(newp);
                v3Global.rootp()->typeTablep()->addTypesp(newp);
            }
        }
        if (VN_IS(nodep->dtypep()->skipRefToConstp(), ConstDType)) nodep->isConst(true);
        // Parameters if implicit untyped inherit from what they are assigned to
        const AstBasicDType* const bdtypep = VN_CAST(nodep->dtypep(), BasicDType);
        bool didchk = false;
        const bool implicitParam = nodep->isParam() && bdtypep && bdtypep->implicit();
        if (implicitParam) {
            if (nodep->valuep()) {
                userIterateAndNext(nodep->valuep(), WidthVP(nodep->dtypep(), PRELIM).p());
                UINFO(9, "implicitParamPRELIMIV " << nodep->valuep() << endl);
                // Although nodep will get a different width for parameters
                // just below, we want the init numbers to retain their
                // width/minwidth until parameters are replaced.
                // This prevents width warnings at the location the parameter is substituted in
                if (nodep->valuep()->isDouble()) {
                    nodep->dtypeSetDouble();
                    VL_DANGLING(bdtypep);
                } else {
                    int width = 0;
                    const AstBasicDType* const valueBdtypep = nodep->valuep()->dtypep()->basicp();
                    bool issigned = false;
                    if (bdtypep->isNosign()) {
                        if (valueBdtypep && valueBdtypep->isSigned()) issigned = true;
                    } else {
                        issigned = bdtypep->isSigned();
                    }
                    if (valueBdtypep->isString()) {
                        // parameter X = "str", per IEEE is a number, not a string
                        if (const auto* const constp = VN_CAST(nodep->valuep(), Const)) {
                            if (constp->num().isString()) {
                                width = constp->num().toString().length() * 8;
                            }
                        }
                        if (width < 8) width = 8;
                    } else if (nodep->valuep()->dtypep()->widthSized()) {
                        width = nodep->valuep()->width();
                    } else {
                        if (nodep->valuep()->width() > 32) {
                            nodep->valuep()->v3warn(
                                WIDTH,
                                "Assigning >32 bit to unranged parameter (defaults to 32 bits)");
                        }
                        width = 32;
                    }
                    // Can't just inherit valuep()->dtypep() as mwidth might not equal width
                    if (width == 1) {
                        // one bit parameter is same as "parameter [0] foo",
                        // not "parameter logic foo" as you can extract
                        // "foo[0]" from a parameter but not a wire
                        nodep->dtypeChgWidthSigned(width, nodep->valuep()->widthMin(),
                                                   VSigning::fromBool(issigned));
                        nodep->dtypep(nodep->findLogicRangeDType(VNumRange{0, 0},
                                                                 nodep->valuep()->widthMin(),
                                                                 VSigning::fromBool(issigned)));
                    } else {
                        nodep->dtypeChgWidthSigned(width, nodep->valuep()->widthMin(),
                                                   VSigning::fromBool(issigned));
                    }
                    didchk = true;
                }
                iterateCheckAssign(nodep, "Initial value", nodep->valuep(), FINAL,
                                   nodep->dtypep());
                UINFO(9, "implicitParamFromIV " << nodep->valuep() << endl);
                // UINFO below will print variable nodep
            } else {
                // Or, if nothing assigned, they're integral
                nodep->dtypeSetSigned32();
                VL_DANGLING(bdtypep);
            }
        } else if (bdtypep && bdtypep->implicit()) {  // Implicits get converted to size 1
            nodep->dtypeSetLogicSized(1, bdtypep->numeric());
            VL_DANGLING(bdtypep);
        }
        if (nodep->valuep() && !didchk) {
            // if (debug()) nodep->dumpTree(cout, "  final: ");
            // AstPattern requires assignments to pass datatype on PRELIM
            userIterateAndNext(nodep->valuep(), WidthVP(nodep->dtypep(), PRELIM).p());
            iterateCheckAssign(nodep, "Initial value", nodep->valuep(), FINAL, nodep->dtypep());
        }
        UINFO(4, "varWidthed " << nodep << endl);
        // if (debug()) nodep->dumpTree(cout, "  InitOut: ");
        nodep->didWidth(true);
        nodep->doingWidth(false);
    }
    void visit(AstNodeVarRef* nodep) override {
        if (nodep->didWidth()) return;
        if (!nodep->varp()) {
            if (m_paramsOnly && VN_IS(nodep, VarXRef)) {
                checkConstantOrReplace(
                    nodep, "Parameter-resolved constants must not use dotted references: "
                               + nodep->prettyNameQ());
                VL_DANGLING(nodep);
                return;
            } else {
                nodep->v3fatalSrc("Unlinked varref");
            }
        }
        if (!nodep->varp()->didWidth()) {
            // Var hasn't been widthed, so make it so.
            userIterate(nodep->varp(), nullptr);
        }
        // if (debug()>=9) { nodep->dumpTree(cout, "  VRin  ");
        //  nodep->varp()->dumpTree(cout, " forvar "); }
        // Note genvar's are also entered as integers
        nodep->dtypeFrom(nodep->varp());
        if (VN_IS(nodep->backp(), NodeAssign) && nodep->access().isWriteOrRW()) {  // On LHS
            UASSERT_OBJ(nodep->dtypep(), nodep, "LHS var should be dtype completed");
        }
        // if (debug() >= 9) nodep->dumpTree(cout, "  VRout ");
        if (nodep->access().isWriteOrRW() && nodep->varp()->direction() == VDirection::CONSTREF) {
            nodep->v3error("Assigning to const ref variable: " << nodep->prettyNameQ());
        } else if (nodep->access().isWriteOrRW() && nodep->varp()->isConst() && !m_paramsOnly
                   && (!m_ftaskp || !m_ftaskp->isConstructor())
                   && !VN_IS(m_procedurep, InitialStatic)) {
            // Too loose, but need to allow our generated first assignment
            // Move this to a property of the AstInitial block
            nodep->v3error("Assigning to const variable: " << nodep->prettyNameQ());
        }
        nodep->didWidth(true);
    }

    void visit(AstEnumDType* nodep) override {
        if (nodep->didWidthAndSet()) return;  // This node is a dtype & not both PRELIMed+FINALed
        UINFO(5, "  ENUMDTYPE " << nodep << endl);
        nodep->refDTypep(iterateEditMoveDTypep(nodep, nodep->subDTypep()));
        nodep->dtypep(nodep);
        nodep->widthFromSub(nodep->subDTypep());
        // Assign widths
        userIterateAndNext(nodep->itemsp(), WidthVP(nodep->dtypep(), BOTH).p());
        // Assign missing values
        V3Number num(nodep, nodep->width(), 0);
        const V3Number one{nodep, nodep->width(), 1};
        std::map<const V3Number, AstEnumItem*> inits;
        for (AstEnumItem* itemp = nodep->itemsp(); itemp;
             itemp = VN_AS(itemp->nextp(), EnumItem)) {
            if (itemp->valuep()) {
                if (debug() >= 9) {
                    UINFO(0, "EnumInit " << itemp << endl);
                    itemp->valuep()->dumpTree(cout, "-EnumInit: ");
                }
                V3Const::constifyParamsEdit(itemp->valuep());  // itemp may change
                if (!VN_IS(itemp->valuep(), Const)) {
                    itemp->valuep()->v3error("Enum value isn't a constant");
                    itemp->valuep()->unlinkFrBack()->deleteTree();
                    continue;
                }
                // TODO IEEE says assigning sized number that is not same size as enum is illegal
            }
            if (!itemp->valuep()) {
                if (num.isEqZero() && itemp != nodep->itemsp()) {
                    itemp->v3error("Enum value illegally wrapped around (IEEE 1800-2017 6.19)");
                }
                if (num.isFourState()) {
                    itemp->v3error("Enum value that is unassigned cannot follow value with X/Zs "
                                   "(IEEE 1800-2017 6.19)");
                }
                if (!nodep->dtypep()->basicp()
                    && !nodep->dtypep()->basicp()->keyword().isIntNumeric()) {
                    itemp->v3error("Enum names without values only allowed on numeric types");
                    // as can't +1 to resolve them.
                }
                itemp->valuep(new AstConst(itemp->fileline(), num));
            }

            const AstConst* const constp = VN_AS(itemp->valuep(), Const);
            if (constp->num().isFourState() && nodep->dtypep()->basicp()
                && !nodep->dtypep()->basicp()->isFourstate()) {
                itemp->v3error("Enum value with X/Zs cannot be assigned to non-fourstate type "
                               "(IEEE 1800-2017 6.19)");
            }
            num.opAssign(constp->num());
            // Look for duplicates
            if (inits.find(num) != inits.end()) {  // IEEE says illegal
                const AstNode* const otherp = inits.find(num)->second;
                itemp->v3error("Overlapping enumeration value: "
                               << itemp->prettyNameQ() << '\n'
                               << itemp->warnContextPrimary() << '\n'
                               << otherp->warnOther() << "... Location of original declaration\n"
                               << otherp->warnContextSecondary());
            } else {
                inits.emplace(num, itemp);
            }
            num.opAdd(one, constp->num());
        }
    }
    void visit(AstEnumItem* nodep) override {
        UINFO(5, "   ENUMITEM " << nodep << endl);
        AstNodeDType* const vdtypep = m_vup->dtypep();
        UASSERT_OBJ(vdtypep, nodep, "ENUMITEM not under ENUM");
        nodep->dtypep(vdtypep);
        if (nodep->valuep()) {  // else the value will be assigned sequentially
            // Default type is int, but common to assign narrower values, so minwidth from value
            userIterateAndNext(nodep->valuep(), WidthVP(CONTEXT, PRELIM).p());
            // Minwidth does not come from value, as spec says set based on parent
            // and if we keep minwidth we'll consider it unsized which is incorrect
            iterateCheck(nodep, "Enum value", nodep->valuep(), CONTEXT, FINAL, nodep->dtypep(),
                         EXTEND_EXP);
        }
    }
    void visit(AstEnumItemRef* nodep) override {
        if (!nodep->itemp()->didWidth()) {
            // We need to do the whole enum en-mass
            AstNode* enump = nodep->itemp();
            UASSERT_OBJ(enump, nodep, "EnumItemRef not linked");
            for (; enump; enump = enump->backp()) {
                if (VN_IS(enump, EnumDType)) break;
            }
            UASSERT_OBJ(enump, nodep, "EnumItemRef can't deref back to an Enum");
            VL_DO_DANGLING(userIterate(enump, m_vup), enump);  // Parent enump maybe relinked
        }
        nodep->dtypeFrom(nodep->itemp());
    }
    void visit(AstConsAssoc* nodep) override {
        // Type computed when constructed here
        auto* const vdtypep = VN_AS(m_vup->dtypep()->skipRefp(), AssocArrayDType);
        UASSERT_OBJ(vdtypep, nodep, "ConsAssoc requires assoc upper parent data type");
        if (m_vup->prelim()) {
            nodep->dtypeFrom(vdtypep);
            if (nodep->defaultp()) {
                iterateCheck(nodep, "default", nodep->defaultp(), CONTEXT, FINAL,
                             vdtypep->subDTypep(), EXTEND_EXP);
            }
        }
    }
    void visit(AstSetAssoc* nodep) override {
        // Type computed when constructed here
        auto* const vdtypep = VN_AS(m_vup->dtypep()->skipRefp(), AssocArrayDType);
        UASSERT_OBJ(vdtypep, nodep, "SetsAssoc requires assoc upper parent data type");
        if (m_vup->prelim()) {
            nodep->dtypeFrom(vdtypep);
            userIterateAndNext(nodep->lhsp(), WidthVP(vdtypep, BOTH).p());
            iterateCheck(nodep, "key", nodep->keyp(), CONTEXT, FINAL, vdtypep->keyDTypep(),
                         EXTEND_EXP);
            iterateCheck(nodep, "value", nodep->valuep(), CONTEXT, FINAL, vdtypep->subDTypep(),
                         EXTEND_EXP);
        }
    }
    void visit(AstConsWildcard* nodep) override {
        // Type computed when constructed here
        auto* const vdtypep = VN_AS(m_vup->dtypep()->skipRefp(), WildcardArrayDType);
        UASSERT_OBJ(vdtypep, nodep, "ConsWildcard requires wildcard upper parent data type");
        if (m_vup->prelim()) {
            nodep->dtypeFrom(vdtypep);
            if (nodep->defaultp()) {
                iterateCheck(nodep, "default", nodep->defaultp(), CONTEXT, FINAL,
                             vdtypep->subDTypep(), EXTEND_EXP);
            }
        }
    }
    void visit(AstSetWildcard* nodep) override {
        // Type computed when constructed here
        auto* const vdtypep = VN_AS(m_vup->dtypep()->skipRefp(), WildcardArrayDType);
        UASSERT_OBJ(vdtypep, nodep, "SetWildcard requires wildcard upper parent data type");
        if (m_vup->prelim()) {
            nodep->dtypeFrom(vdtypep);
            userIterateAndNext(nodep->lhsp(), WidthVP{vdtypep, BOTH}.p());
            iterateCheck(nodep, "key", nodep->keyp(), CONTEXT, FINAL, vdtypep->findStringDType(),
                         EXTEND_EXP);
            iterateCheck(nodep, "value", nodep->valuep(), CONTEXT, FINAL, vdtypep->subDTypep(),
                         EXTEND_EXP);
        }
    }
    void visit(AstConsDynArray* nodep) override {
        // Type computed when constructed here
        AstDynArrayDType* const vdtypep = VN_AS(m_vup->dtypep()->skipRefp(), DynArrayDType);
        UASSERT_OBJ(vdtypep, nodep, "ConsDynArray requires queue upper parent data type");
        if (m_vup->prelim()) {
            userIterateAndNext(nodep->lhsp(), WidthVP(vdtypep, PRELIM).p());
            userIterateAndNext(nodep->rhsp(), WidthVP(vdtypep, PRELIM).p());
            nodep->dtypeFrom(vdtypep);
        }
        if (m_vup->final()) {
            // Arguments can be either elements of the queue or a queue itself
            // Concats (part of tree of concats) must always become ConsDynArray's
            if (nodep->lhsp()) {
                if (VN_IS(nodep->lhsp()->dtypep(), DynArrayDType)
                    || VN_IS(nodep->lhsp(), ConsDynArray)) {
                    userIterateAndNext(nodep->lhsp(), WidthVP(vdtypep, FINAL).p());
                } else {
                    // Sub elements are not queues, but concats, must always pass concats down
                    iterateCheckTyped(nodep, "LHS", nodep->lhsp(), vdtypep->subDTypep(), FINAL);
                }
            }
            if (nodep->rhsp()) {
                if (VN_IS(nodep->rhsp()->dtypep(), DynArrayDType)
                    || VN_IS(nodep->rhsp(), ConsDynArray)) {
                    userIterateAndNext(nodep->rhsp(), WidthVP(vdtypep, FINAL).p());
                } else {
                    iterateCheckTyped(nodep, "RHS", nodep->rhsp(), vdtypep->subDTypep(), FINAL);
                }
            }
            nodep->dtypeFrom(vdtypep);
        }
    }
    void visit(AstConsQueue* nodep) override {
        // Type computed when constructed here
        AstQueueDType* const vdtypep = VN_AS(m_vup->dtypep()->skipRefp(), QueueDType);
        UASSERT_OBJ(vdtypep, nodep, "ConsQueue requires queue upper parent data type");
        if (m_vup->prelim()) {
            userIterateAndNext(nodep->lhsp(), WidthVP(vdtypep, PRELIM).p());
            userIterateAndNext(nodep->rhsp(), WidthVP(vdtypep, PRELIM).p());
            nodep->dtypeFrom(vdtypep);
        }
        if (m_vup->final()) {
            // Arguments can be either elements of the queue or a queue itself
            // Concats (part of tree of concats) must always become ConsQueue's
            if (nodep->lhsp()) {
                if (VN_IS(nodep->lhsp()->dtypep(), QueueDType)
                    || VN_IS(nodep->lhsp(), ConsQueue)) {
                    userIterateAndNext(nodep->lhsp(), WidthVP(vdtypep, FINAL).p());
                } else {
                    // Sub elements are not queues, but concats, must always pass concats down
                    iterateCheckTyped(nodep, "LHS", nodep->lhsp(), vdtypep->subDTypep(), FINAL);
                }
            }
            if (nodep->rhsp()) {
                if (VN_IS(nodep->rhsp()->dtypep(), QueueDType)
                    || VN_IS(nodep->rhsp(), ConsQueue)) {
                    userIterateAndNext(nodep->rhsp(), WidthVP(vdtypep, FINAL).p());
                } else {
                    iterateCheckTyped(nodep, "RHS", nodep->rhsp(), vdtypep->subDTypep(), FINAL);
                }
            }
            nodep->dtypeFrom(vdtypep);
        }
    }
    void visit(AstInitItem* nodep) override {  //
        userIterateChildren(nodep, m_vup);
    }
    void visit(AstInitArray* nodep) override {
        // InitArray has type of the array; children are array values
        if (m_vup->prelim()) {  // First stage evaluation
            AstNodeDType* const vdtypep = m_vup->dtypeNullp();
            UASSERT_OBJ(vdtypep, nodep, "InitArray type not assigned by AstPattern/Var visitor");
            nodep->dtypep(vdtypep);
            const AstNodeDType* const arrayp = vdtypep->skipRefp();
            if (VN_IS(arrayp, NodeArrayDType) || VN_IS(arrayp, AssocArrayDType)) {
                userIterateChildren(nodep, WidthVP(arrayp->subDTypep(), BOTH).p());
            } else {
                UINFO(1, "dtype object " << vdtypep->skipRefp() << endl);
                nodep->v3fatalSrc("InitArray on non-array");
            }
        }
    }
    void visit(AstInside* nodep) override {
        userIterateAndNext(nodep->exprp(), WidthVP(CONTEXT, PRELIM).p());
        for (AstNode *nextip, *itemp = nodep->itemsp(); itemp; itemp = nextip) {
            nextip = itemp->nextp();  // Prelim may cause the node to get replaced
            VL_DO_DANGLING(userIterate(itemp, WidthVP(CONTEXT, PRELIM).p()), itemp);
        }
        // Take width as maximum across all items
        int width = nodep->exprp()->width();
        int mwidth = nodep->exprp()->widthMin();
        for (const AstNode* itemp = nodep->itemsp(); itemp; itemp = itemp->nextp()) {
            width = std::max(width, itemp->width());
            mwidth = std::max(mwidth, itemp->widthMin());
        }
        // Apply width
        AstNodeDType* const subDTypep
            = nodep->findLogicDType(width, mwidth, nodep->exprp()->dtypep()->numeric());
        iterateCheck(nodep, "Inside expression", nodep->exprp(), CONTEXT, FINAL, subDTypep,
                     EXTEND_EXP);
        for (AstNode* itemp = nodep->itemsp(); itemp; itemp = itemp->nextp()) {
            iterateCheck(nodep, "Inside Item", itemp, CONTEXT, FINAL, subDTypep, EXTEND_EXP);
        }
        nodep->dtypeSetBit();
        if (debug() >= 9) nodep->dumpTree(cout, "-inside-in: ");
        // Now rip out the inside and replace with simple math
        AstNode* newp = nullptr;
        for (AstNode *nextip, *itemp = nodep->itemsp(); itemp; itemp = nextip) {
            nextip = itemp->nextp();  // Will be unlinking
            AstNode* inewp;
            const AstNodeDType* const itemDtp = itemp->dtypep()->skipRefp();
            if (AstInsideRange* const irangep = VN_CAST(itemp, InsideRange)) {
                // Similar logic in V3Case
                inewp = irangep->newAndFromInside(nodep->exprp(), irangep->lhsp()->unlinkFrBack(),
                                                  irangep->rhsp()->unlinkFrBack());
            } else if (VN_IS(itemDtp, UnpackArrayDType)) {
                nodep->v3error("Unsupported: inside (set membership operator) on unpacked array");
                // Need the AstInside type to persist, then
                // for parameters, need V3Simulate support.
                // For non-parameters, need runtime support.
                continue;
            } else if (VN_IS(itemDtp, AssocArrayDType) || VN_IS(itemDtp, DynArrayDType)
                       || VN_IS(itemDtp, QueueDType)) {
                nodep->v3error(
                    "Inside operator not legal on non-unpacked arrays (IEEE 1800-2017 11.4.13)");
                continue;
            } else {
                inewp = new AstEqWild(itemp->fileline(), nodep->exprp()->cloneTree(true),
                                      itemp->unlinkFrBack());
            }
            if (newp) {
                newp = new AstOr(nodep->fileline(), newp, inewp);
            } else {
                newp = inewp;
            }
        }
        if (!newp) newp = new AstConst(nodep->fileline(), AstConst::BitFalse());
        if (debug() >= 9) newp->dumpTree(cout, "-inside-out: ");
        nodep->replaceWith(newp);
        VL_DO_DANGLING(pushDeletep(nodep), nodep);
    }
    void visit(AstInsideRange* nodep) override {
        // Just do each side; AstInside will rip these nodes out later
        userIterateAndNext(nodep->lhsp(), m_vup);
        userIterateAndNext(nodep->rhsp(), m_vup);
        nodep->dtypeFrom(nodep->lhsp());
    }

    void visit(AstIfaceRefDType* nodep) override {
        if (nodep->didWidthAndSet()) return;  // This node is a dtype & not both PRELIMed+FINALed
        UINFO(5, "   IFACEREF " << nodep << endl);
        userIterateChildren(nodep, m_vup);
        nodep->dtypep(nodep);
        nodep->widthForce(1, 1);  // Not really relevant
        UINFO(4, "dtWidthed " << nodep << endl);
    }
    void visit(AstNodeUOrStructDType* nodep) override {
        if (nodep->didWidthAndSet()) return;  // This node is a dtype & not both PRELIMed+FINALed
        UINFO(5, "   NODECLASS " << nodep << endl);
        // if (debug() >= 9) nodep->dumpTree("-class-in--");
        if (!nodep->packed()) {
            nodep->v3warn(UNPACKED, "Unsupported: Unpacked struct/union");
            if (!v3Global.opt.structsPacked()) {
                nodep->v3warn(UNPACKED, "Unsupported: --no-structs-packed");
            }
        }
        userIterateChildren(nodep, nullptr);  // First size all members
        nodep->repairMemberCache();
        // Determine bit assignments and width
        nodep->dtypep(nodep);
        int lsb = 0;
        int width = 0;
        nodep->isFourstate(false);
        // MSB is first, so go backwards
        AstMemberDType* itemp;
        for (itemp = nodep->membersp(); itemp && itemp->nextp();
             itemp = VN_AS(itemp->nextp(), MemberDType)) {}
        for (AstMemberDType* backip; itemp; itemp = backip) {
            if (itemp->isFourstate()) nodep->isFourstate(true);
            backip = VN_CAST(itemp->backp(), MemberDType);
            itemp->lsb(lsb);
            if (VN_IS(nodep, UnionDType)) {
                width = std::max(width, itemp->width());
            } else {
                lsb += itemp->width();
                width += itemp->width();
            }
        }
        nodep->widthForce(width, width);  // Signing stays as-is, as parsed from declaration
        // if (debug() >= 9) nodep->dumpTree("-class-out-");
    }
    void visit(AstClass* nodep) override {
        if (nodep->didWidthAndSet()) return;
        // Must do extends first, as we may in functions under this class
        // start following a tree of extends that takes us to other classes
        userIterateAndNext(nodep->extendsp(), nullptr);
        userIterateChildren(nodep, nullptr);  // First size all members
        nodep->repairCache();
    }
    void visit(AstClassRefDType* nodep) override {
        if (nodep->didWidthAndSet()) return;
        // TODO this maybe eventually required to properly resolve members,
        // though causes problems with t_class_forward.v, so for now avoided
        // userIterateChildren(nodep->classp(), nullptr);
    }
    void visit(AstClassOrPackageRef* nodep) override {
        if (nodep->didWidthAndSet()) return;
        userIterateChildren(nodep, nullptr);
    }
    void visit(AstDot* nodep) override {
        // We can only reach this from constify called during V3Param (so before linkDotParam)
        // ... #(Cls#(...)::...) ...
        //                ^^~~~ this is our DOT
        nodep->v3warn(E_UNSUPPORTED, "dotted expressions in parameters\n"
                                         << nodep->warnMore() << "... Suggest use a typedef");
    }
    void visit(AstClassExtends* nodep) override {
        if (nodep->didWidthAndSet()) return;
        if (VN_IS(nodep->childDTypep(), ClassRefDType)) {
            nodep->dtypep(iterateEditMoveDTypep(nodep, nodep->childDTypep()));
        }
    }
    void visit(AstMemberDType* nodep) override {
        if (nodep->didWidthAndSet()) return;  // This node is a dtype & not both PRELIMed+FINALed
        // Iterate into subDTypep() to resolve that type and update pointer.
        nodep->refDTypep(iterateEditMoveDTypep(nodep, nodep->subDTypep()));
        nodep->dtypep(nodep);  // The member itself, not subDtype
        nodep->widthFromSub(nodep->subDTypep());
    }
    void visit(AstMemberSel* nodep) override {
        UINFO(5, "   MEMBERSEL " << nodep << endl);
        if (debug() >= 9) nodep->dumpTree("-mbs-in: ");
        userIterateChildren(nodep, WidthVP(SELF, BOTH).p());
        if (debug() >= 9) nodep->dumpTree("-mbs-ic: ");
        // Find the fromp dtype - should be a class
        if (!nodep->fromp()->dtypep()) nodep->fromp()->v3fatalSrc("Unlinked data type");
        AstNodeDType* const fromDtp = nodep->fromp()->dtypep()->skipRefToEnump();
        UINFO(9, "     from dt " << fromDtp << endl);
        if (AstNodeUOrStructDType* const adtypep = VN_CAST(fromDtp, NodeUOrStructDType)) {
            if (memberSelStruct(nodep, adtypep)) return;
        } else if (AstClassRefDType* const adtypep = VN_CAST(fromDtp, ClassRefDType)) {
            if (AstNode* const foundp = memberSelClass(nodep, adtypep)) {
                if (AstVar* const varp = VN_CAST(foundp, Var)) {
                    nodep->dtypep(foundp->dtypep());
                    nodep->varp(varp);
                    return;
                }
                if (AstEnumItemRef* const adfoundp = VN_CAST(foundp, EnumItemRef)) {
                    nodep->replaceWith(adfoundp->cloneTree(false));
                    return;
                }
                UINFO(1, "found object " << foundp << endl);
                nodep->v3fatalSrc("MemberSel of non-variable\n"
                                  << nodep->warnContextPrimary() << '\n'
                                  << foundp->warnOther() << "... Location of found object\n"
                                  << foundp->warnContextSecondary());
            }
        } else if (VN_IS(fromDtp, EnumDType)  //
                   || VN_IS(fromDtp, AssocArrayDType)  //
                   || VN_IS(fromDtp, WildcardArrayDType)  //
                   || VN_IS(fromDtp, UnpackArrayDType)  //
                   || VN_IS(fromDtp, DynArrayDType)  //
                   || VN_IS(fromDtp, QueueDType)  //
                   || VN_IS(fromDtp, BasicDType)) {
            // Method call on enum without following parenthesis, e.g. "ENUM.next"
            // Convert this into a method call, and let that visitor figure out what to do next
            AstNode* const newp = new AstMethodCall(
                nodep->fileline(), nodep->fromp()->unlinkFrBack(), nodep->name(), nullptr);
            nodep->replaceWith(newp);
            VL_DO_DANGLING(pushDeletep(nodep), nodep);
            userIterate(newp, m_vup);
            return;
        } else {
            nodep->v3error("Member selection of non-struct/union object '"
                           << nodep->fromp()->prettyTypeName() << "' which is a '"
                           << nodep->fromp()->dtypep()->prettyTypeName() << "'");
        }
        // Error handling
        nodep->replaceWith(new AstConst(nodep->fileline(), AstConst::BitFalse()));
        VL_DO_DANGLING(pushDeletep(nodep), nodep);
    }
    AstNode* memberSelClass(AstMemberSel* nodep, AstClassRefDType* adtypep) {
        // Returns node if ok
        // No need to width-resolve the class, as it was done when we did the child
        AstClass* const first_classp = adtypep->classp();
        UASSERT_OBJ(first_classp, nodep, "Unlinked");
        for (AstClass* classp = first_classp; classp;) {
            if (AstNode* const foundp = classp->findMember(nodep->name())) return foundp;
            classp = classp->extendsp() ? classp->extendsp()->classp() : nullptr;
        }
        VSpellCheck speller;
        for (AstClass* classp = first_classp; classp;) {
            for (AstNode* itemp = classp->membersp(); itemp; itemp = itemp->nextp()) {
                if (VN_IS(itemp, Var) || VN_IS(itemp, EnumItemRef)) {
                    speller.pushCandidate(itemp->prettyName());
                }
            }
            classp = classp->extendsp() ? classp->extendsp()->classp() : nullptr;
        }
        const string suggest = speller.bestCandidateMsg(nodep->prettyName());
        nodep->v3error(
            "Member " << nodep->prettyNameQ() << " not found in class "
                      << first_classp->prettyNameQ() << "\n"
                      << (suggest.empty() ? "" : nodep->fileline()->warnMore() + suggest));
        return nullptr;  // Caller handles error
    }
    bool memberSelStruct(AstMemberSel* nodep, AstNodeUOrStructDType* adtypep) {
        // Returns true if ok
        if (AstMemberDType* const memberp = adtypep->findMember(nodep->name())) {
            if (m_attrp) {  // Looking for the base of the attribute
                nodep->dtypep(memberp);
                UINFO(9, "   MEMBERSEL(attr) -> " << nodep << endl);
                UINFO(9, "           dt-> " << nodep->dtypep() << endl);
            } else {
                AstSel* const newp = new AstSel(nodep->fileline(), nodep->fromp()->unlinkFrBack(),
                                                memberp->lsb(), memberp->width());
                // Must skip over the member to find the union; as the member may disappear later
                newp->dtypep(memberp->subDTypep()->skipRefToEnump());
                newp->didWidth(true);  // Don't replace dtype with basic type
                UINFO(9, "   MEMBERSEL -> " << newp << endl);
                UINFO(9, "           dt-> " << newp->dtypep() << endl);
                nodep->replaceWith(newp);
                VL_DO_DANGLING(pushDeletep(nodep), nodep);
                // Should be able to treat it as a normal-ish nodesel - maybe.
                // The lhsp() will be strange until this stage; create the number here?
            }
            return true;
        }
        nodep->v3error("Member " << nodep->prettyNameQ() << " not found in structure");
        return false;
    }

    void visit(AstCMethodHard* nodep) override {
        // Never created before V3Width, so no need to redo it
        UASSERT_OBJ(nodep->dtypep(), nodep, "CMETHODCALLs should have already been sized");
    }

    void visit(AstMethodCall* nodep) override {
        UINFO(5, "   METHODCALL " << nodep << endl);
        if (nodep->didWidth()) return;
        if (debug() >= 9) nodep->dumpTree("-mts-in: ");
        // Should check types the method requires, but at present we don't do much
        userIterate(nodep->fromp(), WidthVP(SELF, BOTH).p());
        // Any AstWith is checked later when know types, in methodWithArgument
        for (AstArg* argp = VN_CAST(nodep->pinsp(), Arg); argp; argp = VN_AS(argp->nextp(), Arg)) {
            if (argp->exprp()) userIterate(argp->exprp(), WidthVP(SELF, BOTH).p());
        }
        // Find the fromp dtype - should be a class
        UASSERT_OBJ(nodep->fromp() && nodep->fromp()->dtypep(), nodep, "Unsized expression");
        AstNodeDType* const fromDtp = nodep->fromp()->dtypep()->skipRefToEnump();
        AstBasicDType* const basicp = fromDtp ? fromDtp->basicp() : nullptr;
        UINFO(9, "     from dt " << fromDtp << endl);
        userIterate(fromDtp, WidthVP(SELF, BOTH).p());
        if (AstEnumDType* const adtypep = VN_CAST(fromDtp, EnumDType)) {
            methodCallEnum(nodep, adtypep);
        } else if (AstAssocArrayDType* const adtypep = VN_CAST(fromDtp, AssocArrayDType)) {
            methodCallAssoc(nodep, adtypep);
        } else if (AstWildcardArrayDType* const adtypep = VN_CAST(fromDtp, WildcardArrayDType)) {
            methodCallWildcard(nodep, adtypep);
        } else if (AstDynArrayDType* const adtypep = VN_CAST(fromDtp, DynArrayDType)) {
            methodCallDyn(nodep, adtypep);
        } else if (AstQueueDType* const adtypep = VN_CAST(fromDtp, QueueDType)) {
            methodCallQueue(nodep, adtypep);
        } else if (AstClassRefDType* const adtypep = VN_CAST(fromDtp, ClassRefDType)) {
            methodCallClass(nodep, adtypep);
        } else if (AstUnpackArrayDType* const adtypep = VN_CAST(fromDtp, UnpackArrayDType)) {
            methodCallUnpack(nodep, adtypep);
        } else if (basicp && basicp->isEvent()) {
            methodCallEvent(nodep, basicp);
        } else if (basicp && basicp->isString()) {
            methodCallString(nodep, basicp);
        } else {
            nodep->v3warn(E_UNSUPPORTED, "Unsupported: Member call on object '"
                                             << nodep->fromp()->prettyTypeName()
                                             << "' which is a '"
                                             << nodep->fromp()->dtypep()->prettyTypeName() << "'");
        }
    }
    AstWith* methodWithArgument(AstMethodCall* nodep, bool required, bool arbReturn,
                                AstNodeDType* returnDtp, AstNodeDType* indexDtp,
                                AstNodeDType* valueDtp) {
        UASSERT_OBJ(arbReturn || returnDtp, nodep, "Null return type");
        if (AstWith* const withp = VN_CAST(nodep->pinsp(), With)) {
            withp->indexArgRefp()->dtypep(indexDtp);
            withp->valueArgRefp()->dtypep(valueDtp);
            userIterate(withp, WidthVP(returnDtp, BOTH).p());
            withp->unlinkFrBack();
            return withp;
        } else if (required) {
            nodep->v3error("'with' statement is required for ." << nodep->prettyName()
                                                                << " method");
        }
        return nullptr;
    }
    void methodOkArguments(AstMethodCall* nodep, int minArg, int maxArg) {
        int narg = 0;
        for (AstNode* argp = nodep->pinsp(); argp; argp = argp->nextp()) {
            if (VN_IS(argp, With)) {
                argp->v3error("'with' not legal on this method");
                // Delete all arguments as nextp() otherwise dangling
                VL_DO_DANGLING(pushDeletep(argp->unlinkFrBackWithNext()), argp);
                break;
            }
            ++narg;
            UASSERT_OBJ(VN_IS(argp, Arg), nodep, "Method arg without Arg type");
        }
        const bool ok = (narg >= minArg) && (narg <= maxArg);
        if (!ok) {
            nodep->v3error("The " << narg << " arguments passed to ." << nodep->prettyName()
                                  << " method does not match its requiring " << cvtToStr(minArg)
                                  << (minArg == maxArg ? "" : " to " + cvtToStr(maxArg))
                                  << " arguments");
            // Adjust to required argument counts, very bogus, but avoids core dump
            for (; narg < minArg; ++narg) {
                nodep->addPinsp(
                    new AstArg(nodep->fileline(), "", new AstConst(nodep->fileline(), 0)));
            }
            for (; narg > maxArg; --narg) {
                AstNode* argp = nodep->pinsp();
                while (argp->nextp()) argp = argp->nextp();
                argp->unlinkFrBack();
                VL_DO_DANGLING(argp->deleteTree(), argp);
            }
        }
    }

    void methodCallEnum(AstMethodCall* nodep, AstEnumDType* adtypep) {
        // Method call on enum without following parenthesis, e.g. "ENUM.next"
        // Convert this into a method call, and let that visitor figure out what to do next
        if (adtypep) {}
        if (nodep->name() == "num"  //
            || nodep->name() == "first"  //
            || nodep->name() == "last") {
            // Constant value
            AstConst* newp = nullptr;
            methodOkArguments(nodep, 0, 0);
            if (nodep->name() == "num") {
                int items = 0;
                for (AstNode* itemp = adtypep->itemsp(); itemp; itemp = itemp->nextp()) ++items;
                newp = new AstConst(nodep->fileline(), AstConst::Signed32(), items);
            } else if (nodep->name() == "first") {
                const AstEnumItem* itemp = adtypep->itemsp();
                if (!itemp) {
                    newp = new AstConst(nodep->fileline(), AstConst::Signed32(),
                                        0);  // Spec doesn't say what to do
                } else {
                    newp = VN_AS(itemp->valuep()->cloneTree(false), Const);  // A const
                }
            } else if (nodep->name() == "last") {
                const AstEnumItem* itemp = adtypep->itemsp();
                while (itemp && itemp->nextp()) itemp = VN_AS(itemp->nextp(), EnumItem);
                if (!itemp) {
                    newp = new AstConst(nodep->fileline(), AstConst::Signed32(),
                                        0);  // Spec doesn't say what to do
                } else {
                    newp = VN_AS(itemp->valuep()->cloneTree(false), Const);  // A const
                }
            }
            UASSERT_OBJ(newp, nodep, "Enum method (perhaps enum item) not const");
            newp->fileline(nodep->fileline());  // Use method's filename/line number to be clearer;
                                                // may have warning disables
            nodep->replaceWith(newp);
            VL_DO_DANGLING(pushDeletep(nodep), nodep);
        } else if (nodep->name() == "name" || nodep->name() == "next" || nodep->name() == "prev") {
            VAttrType attrType;
            if (nodep->name() == "name") {
                attrType = VAttrType::ENUM_NAME;
            } else if (nodep->name() == "next") {
                attrType = VAttrType::ENUM_NEXT;
            } else if (nodep->name() == "prev") {
                attrType = VAttrType::ENUM_PREV;
            } else {
                nodep->v3fatalSrc("Bad case");
            }

            if (nodep->name() == "name") {
                methodOkArguments(nodep, 0, 0);
            } else if (nodep->pinsp() && !(VN_IS(VN_AS(nodep->pinsp(), Arg)->exprp(), Const))) {
                nodep->pinsp()->v3fatalSrc("Unsupported: enum next/prev with non-const argument");
            } else if (nodep->pinsp()
                       && !(VN_IS(VN_AS(nodep->pinsp(), Arg)->exprp(), Const)
                            && VN_AS(VN_AS(nodep->pinsp(), Arg)->exprp(), Const)->toUInt() == 1
                            && !nodep->pinsp()->nextp())) {
                // Unroll of enumVar.next(k) to enumVar.next(1).next(k - 1)
                AstMethodCall* const clonep = nodep->cloneTree(false);
                VN_AS(VN_AS(clonep->pinsp(), Arg)->exprp(), Const)->num().setLong(1);
                const uint32_t stepWidth
                    = VN_AS(VN_AS(nodep->pinsp(), Arg)->exprp(), Const)->toUInt();
                AstConst* const constp = new AstConst(nodep->fileline(), stepWidth - 1);
                AstArg* const argp = new AstArg(nodep->fileline(), "", constp);
                AstMethodCall* const newp
                    = new AstMethodCall(nodep->fileline(), clonep, nodep->name(), argp);
                nodep->replaceWith(newp);
                VL_DO_DANGLING(nodep->deleteTree(), nodep);
                return;
            }
            // Need a runtime lookup table.  Yuk.
            const uint64_t msbdim = enumMaxValue(nodep, adtypep);
            const bool assoc = msbdim > ENUM_LOOKUP_BITS;
            if (assoc) {
                AstVar* const varp = enumVarp(adtypep, attrType, true, 0);
                AstNode* const newp = new AstAssocSel{nodep->fileline(), newVarRefDollarUnit(varp),
                                                      nodep->fromp()->unlinkFrBack()};
                nodep->replaceWith(newp);
            } else {
                const int selwidth = V3Number::log2b(msbdim) + 1;  // Width to address a bit
                AstVar* const varp = enumVarp(adtypep, attrType, false, (1ULL << selwidth) - 1);
                AstNode* const newp = new AstArraySel(
                    nodep->fileline(), newVarRefDollarUnit(varp),
                    // Select in case widths are off due to msblen!=width
                    // We return "random" values if outside the range, which is fine
                    // as next/previous on illegal values just need something good out
                    new AstSel(nodep->fileline(), nodep->fromp()->unlinkFrBack(), 0, selwidth));
                nodep->replaceWith(newp);
            }
            VL_DO_DANGLING(nodep->deleteTree(), nodep);
        } else {
            nodep->v3error("Unknown built-in enum method " << nodep->prettyNameQ());
        }
    }
    void methodCallWildcard(AstMethodCall* nodep, AstWildcardArrayDType* adtypep) {
        AstCMethodHard* newp = nullptr;
        if (nodep->name() == "num"  // function int num()
            || nodep->name() == "size") {
            methodOkArguments(nodep, 0, 0);
            newp = new AstCMethodHard{nodep->fileline(), nodep->fromp()->unlinkFrBack(),
                                      "size"};  // So don't need num()
            newp->dtypeSetSigned32();
        } else if (nodep->name() == "first"  // function int first(ref index)
                   || nodep->name() == "last"  //
                   || nodep->name() == "next"  //
                   || nodep->name() == "prev"  //
                   || nodep->name() == "unique_index"  //
                   || nodep->name() == "find_index" || nodep->name() == "find_first_index"
                   || nodep->name() == "find_last_index") {
            nodep->v3error("Array method " << nodep->prettyNameQ()
                                           << " not legal on wildcard associative arrays");
        } else if (nodep->name() == "exists") {  // function int exists(input index)
            // IEEE really should have made this a "bit" return
            methodOkArguments(nodep, 1, 1);
            AstNode* const index_exprp = methodCallWildcardIndexExpr(nodep, adtypep);
            newp = new AstCMethodHard{nodep->fileline(), nodep->fromp()->unlinkFrBack(), "exists",
                                      index_exprp->unlinkFrBack()};
            newp->dtypeSetSigned32();
            newp->pure(true);
        } else if (nodep->name() == "delete") {  // function void delete([input integer index])
            methodOkArguments(nodep, 0, 1);
            methodCallLValueRecurse(nodep, nodep->fromp(), VAccess::WRITE);
            if (!nodep->pinsp()) {
                newp = new AstCMethodHard{nodep->fileline(), nodep->fromp()->unlinkFrBack(),
                                          "clear"};
                newp->makeStatement();
            } else {
                AstNode* const index_exprp = methodCallWildcardIndexExpr(nodep, adtypep);
                newp = new AstCMethodHard{nodep->fileline(), nodep->fromp()->unlinkFrBack(),
                                          "erase", index_exprp->unlinkFrBack()};
                newp->makeStatement();
            }
        } else if (nodep->name() == "sort" || nodep->name() == "rsort"
                   || nodep->name() == "reverse" || nodep->name() == "shuffle") {
            nodep->v3error("Array method " << nodep->prettyNameQ()
                                           << " not legal on associative arrays");
        } else if (nodep->name() == "and" || nodep->name() == "or" || nodep->name() == "xor"
                   || nodep->name() == "sum" || nodep->name() == "product") {
            // All value return
            AstWith* const withp
                = methodWithArgument(nodep, false, false, adtypep->subDTypep(),
                                     adtypep->findStringDType(), adtypep->subDTypep());
            methodOkArguments(nodep, 0, 0);
            methodCallLValueRecurse(nodep, nodep->fromp(), VAccess::READ);
            newp = new AstCMethodHard{nodep->fileline(), nodep->fromp()->unlinkFrBack(),
                                      "r_" + nodep->name(), withp};
            newp->dtypeFrom(withp ? withp->dtypep() : adtypep->subDTypep());
            if (!nodep->firstAbovep()) newp->makeStatement();
        } else if (nodep->name() == "min" || nodep->name() == "max" || nodep->name() == "unique") {
            methodOkArguments(nodep, 0, 0);
            methodCallLValueRecurse(nodep, nodep->fromp(), VAccess::READ);
            newp = new AstCMethodHard{nodep->fileline(), nodep->fromp()->unlinkFrBack(),
                                      nodep->name()};
            newp->dtypeFrom(adtypep);
            if (!nodep->firstAbovep()) newp->makeStatement();
        } else if (nodep->name() == "find" || nodep->name() == "find_first"
                   || nodep->name() == "find_last") {
            AstWith* const withp
                = methodWithArgument(nodep, true, false, nodep->findBitDType(),
                                     adtypep->findStringDType(), adtypep->subDTypep());
            methodOkArguments(nodep, 0, 0);
            methodCallLValueRecurse(nodep, nodep->fromp(), VAccess::READ);
            newp = new AstCMethodHard{nodep->fileline(), nodep->fromp()->unlinkFrBack(),
                                      nodep->name(), withp};
            newp->dtypeFrom(adtypep);
            if (!nodep->firstAbovep()) newp->makeStatement();
        } else {
            nodep->v3error("Unknown wildcard associative array method " << nodep->prettyNameQ());
            nodep->dtypeFrom(adtypep->subDTypep());  // Best guess
        }
        if (newp) {
            newp->protect(false);
            newp->didWidth(true);
            nodep->replaceWith(newp);
            VL_DO_DANGLING(nodep->deleteTree(), nodep);
        }
    }
    void methodCallAssoc(AstMethodCall* nodep, AstAssocArrayDType* adtypep) {
        AstCMethodHard* newp = nullptr;
        if (nodep->name() == "num"  // function int num()
            || nodep->name() == "size") {
            methodOkArguments(nodep, 0, 0);
            newp = new AstCMethodHard(nodep->fileline(), nodep->fromp()->unlinkFrBack(),
                                      "size");  // So don't need num()
            newp->dtypeSetSigned32();
        } else if (nodep->name() == "first"  // function int first(ref index)
                   || nodep->name() == "last"  //
                   || nodep->name() == "next"  //
                   || nodep->name() == "prev") {
            methodOkArguments(nodep, 1, 1);
            AstNode* const index_exprp = methodCallAssocIndexExpr(nodep, adtypep);
            newp = new AstCMethodHard(nodep->fileline(), nodep->fromp()->unlinkFrBack(),
                                      nodep->name(),  // first/last/next/prev
                                      index_exprp->unlinkFrBack());
            newp->dtypeSetSigned32();
            if (!nodep->firstAbovep()) newp->makeStatement();
        } else if (nodep->name() == "exists") {  // function int exists(input index)
            // IEEE really should have made this a "bit" return
            methodOkArguments(nodep, 1, 1);
            AstNode* const index_exprp = methodCallAssocIndexExpr(nodep, adtypep);
            newp = new AstCMethodHard(nodep->fileline(), nodep->fromp()->unlinkFrBack(), "exists",
                                      index_exprp->unlinkFrBack());
            newp->dtypeSetSigned32();
            newp->pure(true);
        } else if (nodep->name() == "delete") {  // function void delete([input integer index])
            methodOkArguments(nodep, 0, 1);
            methodCallLValueRecurse(nodep, nodep->fromp(), VAccess::WRITE);
            if (!nodep->pinsp()) {
                newp = new AstCMethodHard(nodep->fileline(), nodep->fromp()->unlinkFrBack(),
                                          "clear");
                newp->makeStatement();
            } else {
                AstNode* const index_exprp = methodCallAssocIndexExpr(nodep, adtypep);
                newp = new AstCMethodHard(nodep->fileline(), nodep->fromp()->unlinkFrBack(),
                                          "erase", index_exprp->unlinkFrBack());
                newp->makeStatement();
            }
        } else if (nodep->name() == "sort" || nodep->name() == "rsort"
                   || nodep->name() == "reverse" || nodep->name() == "shuffle") {
            nodep->v3error("Array method " << nodep->prettyNameQ()
                                           << " not legal on associative arrays");
        } else if (nodep->name() == "and" || nodep->name() == "or" || nodep->name() == "xor"
                   || nodep->name() == "sum" || nodep->name() == "product") {
            // All value return
            AstWith* const withp = methodWithArgument(nodep, false, false, adtypep->subDTypep(),
                                                      adtypep->keyDTypep(), adtypep->subDTypep());
            methodOkArguments(nodep, 0, 0);
            methodCallLValueRecurse(nodep, nodep->fromp(), VAccess::READ);
            newp = new AstCMethodHard(nodep->fileline(), nodep->fromp()->unlinkFrBack(),
                                      "r_" + nodep->name(), withp);
            newp->dtypeFrom(withp ? withp->dtypep() : adtypep->subDTypep());
            if (!nodep->firstAbovep()) newp->makeStatement();
        } else if (nodep->name() == "min" || nodep->name() == "max" || nodep->name() == "unique"
                   || nodep->name() == "unique_index") {
            methodOkArguments(nodep, 0, 0);
            methodCallLValueRecurse(nodep, nodep->fromp(), VAccess::READ);
            newp = new AstCMethodHard(nodep->fileline(), nodep->fromp()->unlinkFrBack(),
                                      nodep->name());
            if (nodep->name() == "unique_index") {
                newp->dtypep(queueDTypeIndexedBy(adtypep->keyDTypep()));
            } else {
                newp->dtypeFrom(adtypep);
            }
            if (!nodep->firstAbovep()) newp->makeStatement();
        } else if (nodep->name() == "find" || nodep->name() == "find_first"
                   || nodep->name() == "find_last") {
            AstWith* const withp = methodWithArgument(nodep, true, false, nodep->findBitDType(),
                                                      adtypep->keyDTypep(), adtypep->subDTypep());
            methodOkArguments(nodep, 0, 0);
            methodCallLValueRecurse(nodep, nodep->fromp(), VAccess::READ);
            newp = new AstCMethodHard(nodep->fileline(), nodep->fromp()->unlinkFrBack(),
                                      nodep->name(), withp);
            newp->dtypeFrom(adtypep);
            if (!nodep->firstAbovep()) newp->makeStatement();
        } else if (nodep->name() == "find_index" || nodep->name() == "find_first_index"
                   || nodep->name() == "find_last_index") {
            AstWith* const withp = methodWithArgument(nodep, true, false, nodep->findBitDType(),
                                                      adtypep->keyDTypep(), adtypep->subDTypep());
            methodOkArguments(nodep, 0, 0);
            methodCallLValueRecurse(nodep, nodep->fromp(), VAccess::READ);
            newp = new AstCMethodHard(nodep->fileline(), nodep->fromp()->unlinkFrBack(),
                                      nodep->name(), withp);
            newp->dtypep(queueDTypeIndexedBy(adtypep->keyDTypep()));
            if (!nodep->firstAbovep()) newp->makeStatement();
        } else {
            nodep->v3error("Unknown built-in associative array method " << nodep->prettyNameQ());
            nodep->dtypeFrom(adtypep->subDTypep());  // Best guess
        }
        if (newp) {
            newp->protect(false);
            newp->didWidth(true);
            nodep->replaceWith(newp);
            VL_DO_DANGLING(nodep->deleteTree(), nodep);
        }
    }
    AstNode* methodCallAssocIndexExpr(AstMethodCall* nodep, AstAssocArrayDType* adtypep) {
        AstNode* const index_exprp = VN_CAST(nodep->pinsp(), Arg)->exprp();
        iterateCheck(nodep, "index", index_exprp, CONTEXT, FINAL, adtypep->keyDTypep(),
                     EXTEND_EXP);
        VL_DANGLING(index_exprp);  // May have been edited
        return VN_AS(nodep->pinsp(), Arg)->exprp();
    }
    AstNode* methodCallWildcardIndexExpr(AstMethodCall* nodep, AstWildcardArrayDType* adtypep) {
        AstNode* const index_exprp = VN_CAST(nodep->pinsp(), Arg)->exprp();
        iterateCheck(nodep, "index", index_exprp, CONTEXT, FINAL, adtypep->findStringDType(),
                     EXTEND_EXP);
        VL_DANGLING(index_exprp);  // May have been edited
        return VN_AS(nodep->pinsp(), Arg)->exprp();
    }
    void methodCallLValueRecurse(AstMethodCall* nodep, AstNode* childp, const VAccess& access) {
        if (AstNodeVarRef* const varrefp = VN_CAST(childp, NodeVarRef)) {
            varrefp->access(access);
        } else if (const AstMemberSel* const ichildp = VN_CAST(childp, MemberSel)) {
            methodCallLValueRecurse(nodep, ichildp->fromp(), access);
        } else if (const AstNodeSel* const ichildp = VN_CAST(childp, NodeSel)) {
            methodCallLValueRecurse(nodep, ichildp->fromp(), access);
        } else {
            UINFO(1, "    Related node: " << childp << endl);
            nodep->v3warn(E_UNSUPPORTED, "Unsupported: Non-variable on LHS of built-in method '"
                                             << nodep->prettyName() << "'");
        }
    }
    void methodCallDyn(AstMethodCall* nodep, AstDynArrayDType* adtypep) {
        AstCMethodHard* newp = nullptr;
        if (nodep->name() == "at") {  // Created internally for []
            methodOkArguments(nodep, 1, 1);
            methodCallLValueRecurse(nodep, nodep->fromp(), VAccess::WRITE);
            newp = new AstCMethodHard(nodep->fileline(), nodep->fromp()->unlinkFrBack(), "at");
            newp->dtypeFrom(adtypep->subDTypep());
        } else if (nodep->name() == "size") {
            methodOkArguments(nodep, 0, 0);
            newp = new AstCMethodHard(nodep->fileline(), nodep->fromp()->unlinkFrBack(), "size");
            newp->dtypeSetSigned32();
        } else if (nodep->name() == "delete") {  // function void delete()
            methodOkArguments(nodep, 0, 0);
            methodCallLValueRecurse(nodep, nodep->fromp(), VAccess::WRITE);
            newp = new AstCMethodHard(nodep->fileline(), nodep->fromp()->unlinkFrBack(), "clear");
            newp->makeStatement();
        } else if (nodep->name() == "and" || nodep->name() == "or" || nodep->name() == "xor"
                   || nodep->name() == "sum" || nodep->name() == "product") {
            // All value return
            AstWith* const withp
                = methodWithArgument(nodep, false, false, adtypep->subDTypep(),
                                     nodep->findUInt32DType(), adtypep->subDTypep());
            methodOkArguments(nodep, 0, 0);
            methodCallLValueRecurse(nodep, nodep->fromp(), VAccess::READ);
            newp = new AstCMethodHard(nodep->fileline(), nodep->fromp()->unlinkFrBack(),
                                      "r_" + nodep->name(), withp);
            newp->dtypeFrom(adtypep->subDTypep());
            if (!nodep->firstAbovep()) newp->makeStatement();
        } else if (nodep->name() == "reverse" || nodep->name() == "shuffle"
                   || nodep->name() == "sort" || nodep->name() == "rsort") {
            AstWith* withp = nullptr;
            if (nodep->name() == "sort" || nodep->name() == "rsort") {
                withp = methodWithArgument(nodep, false, true, nullptr, nodep->findUInt32DType(),
                                           adtypep->subDTypep());
            }
            methodOkArguments(nodep, 0, 0);
            methodCallLValueRecurse(nodep, nodep->fromp(), VAccess::WRITE);
            newp = new AstCMethodHard(nodep->fileline(), nodep->fromp()->unlinkFrBack(),
                                      nodep->name(), withp);
            newp->makeStatement();
        } else if (nodep->name() == "min" || nodep->name() == "max" || nodep->name() == "unique"
                   || nodep->name() == "unique_index") {
            methodOkArguments(nodep, 0, 0);
            methodCallLValueRecurse(nodep, nodep->fromp(), VAccess::READ);
            newp = new AstCMethodHard(nodep->fileline(), nodep->fromp()->unlinkFrBack(),
                                      nodep->name());
            if (nodep->name() == "unique_index") {
                newp->dtypep(newp->findQueueIndexDType());
            } else {
                newp->dtypeFrom(adtypep);
            }
            if (!nodep->firstAbovep()) newp->makeStatement();
        } else if (nodep->name() == "find" || nodep->name() == "find_first"
                   || nodep->name() == "find_last" || nodep->name() == "find_index") {
            AstWith* const withp
                = methodWithArgument(nodep, true, false, nodep->findBitDType(),
                                     nodep->findUInt32DType(), adtypep->subDTypep());
            methodOkArguments(nodep, 0, 0);
            methodCallLValueRecurse(nodep, nodep->fromp(), VAccess::READ);
            newp = new AstCMethodHard(nodep->fileline(), nodep->fromp()->unlinkFrBack(),
                                      nodep->name(), withp);
            newp->dtypeFrom(adtypep);
            if (!nodep->firstAbovep()) newp->makeStatement();
        } else if (nodep->name() == "find_index" || nodep->name() == "find_first_index"
                   || nodep->name() == "find_last_index") {
            AstWith* const withp
                = methodWithArgument(nodep, true, false, nodep->findBitDType(),
                                     nodep->findUInt32DType(), adtypep->subDTypep());
            methodOkArguments(nodep, 0, 0);
            methodCallLValueRecurse(nodep, nodep->fromp(), VAccess::READ);
            newp = new AstCMethodHard(nodep->fileline(), nodep->fromp()->unlinkFrBack(),
                                      nodep->name(), withp);
            newp->dtypep(newp->findQueueIndexDType());
            if (!nodep->firstAbovep()) newp->makeStatement();
        } else {
            nodep->v3warn(E_UNSUPPORTED, "Unsupported/unknown built-in dynamic array method "
                                             << nodep->prettyNameQ());
            nodep->dtypeFrom(adtypep->subDTypep());  // Best guess
        }
        if (newp) {
            newp->protect(false);
            newp->didWidth(true);
            nodep->replaceWith(newp);
            VL_DO_DANGLING(nodep->deleteTree(), nodep);
        }
    }
    void methodCallQueue(AstMethodCall* nodep, AstQueueDType* adtypep) {
        AstCMethodHard* newp = nullptr;
        if (nodep->name() == "at") {  // Created internally for []
            methodOkArguments(nodep, 1, 1);
            methodCallLValueRecurse(nodep, nodep->fromp(), VAccess::WRITE);
            newp = new AstCMethodHard(nodep->fileline(), nodep->fromp()->unlinkFrBack(), "at");
            newp->dtypeFrom(adtypep->subDTypep());
        } else if (nodep->name() == "num"  // function int num()
                   || nodep->name() == "size") {
            methodOkArguments(nodep, 0, 0);
            newp = new AstCMethodHard(nodep->fileline(), nodep->fromp()->unlinkFrBack(), "size");
            newp->dtypeSetSigned32();
        } else if (nodep->name() == "delete") {  // function void delete([input integer index])
            methodOkArguments(nodep, 0, 1);
            methodCallLValueRecurse(nodep, nodep->fromp(), VAccess::WRITE);
            if (!nodep->pinsp()) {
                newp = new AstCMethodHard(nodep->fileline(), nodep->fromp()->unlinkFrBack(),
                                          "clear");
                newp->makeStatement();
            } else {
                AstNode* const index_exprp = methodCallQueueIndexExpr(nodep);
                if (index_exprp->isZero()) {  // delete(0) is a pop_front
                    newp = new AstCMethodHard(nodep->fileline(), nodep->fromp()->unlinkFrBack(),
                                              "pop_front");
                    newp->dtypeFrom(adtypep->subDTypep());
                    newp->makeStatement();
                } else {
                    newp = new AstCMethodHard(nodep->fileline(), nodep->fromp()->unlinkFrBack(),
                                              "erase", index_exprp->unlinkFrBack());
                    newp->makeStatement();
                }
            }
        } else if (nodep->name() == "insert") {
            methodOkArguments(nodep, 2, 2);
            methodCallLValueRecurse(nodep, nodep->fromp(), VAccess::WRITE);
            AstNode* const index_exprp = methodCallQueueIndexExpr(nodep);
            AstArg* const argp = VN_AS(nodep->pinsp()->nextp(), Arg);
            iterateCheckTyped(nodep, "insert value", argp->exprp(), adtypep->subDTypep(), BOTH);
            if (index_exprp->isZero()) {  // insert(0, ...) is a push_front
                newp = new AstCMethodHard(nodep->fileline(), nodep->fromp()->unlinkFrBack(),
                                          "push_front", argp->exprp()->unlinkFrBack());
                newp->makeStatement();
            } else {
                newp = new AstCMethodHard(nodep->fileline(), nodep->fromp()->unlinkFrBack(),
                                          nodep->name(), index_exprp->unlinkFrBack());
                newp->addPinsp(argp->exprp()->unlinkFrBack());
                newp->makeStatement();
            }
        } else if (nodep->name() == "pop_front" || nodep->name() == "pop_back") {
            methodOkArguments(nodep, 0, 0);
            // Returns element, so method both consumes (reads) and modifies the queue
            methodCallLValueRecurse(nodep, nodep->fromp(), VAccess::READWRITE);
            newp = new AstCMethodHard(nodep->fileline(), nodep->fromp()->unlinkFrBack(),
                                      nodep->name());
            newp->dtypeFrom(adtypep->subDTypep());
            // Because queue methods pop_front() or pop_back() can be void cast,
            // they use makeStatement to check if they need the c++ ";" added.
            if (nodep->isStandaloneBodyStmt()) newp->makeStatement();
        } else if (nodep->name() == "push_back" || nodep->name() == "push_front") {
            methodOkArguments(nodep, 1, 1);
            methodCallLValueRecurse(nodep, nodep->fromp(), VAccess::WRITE);
            AstArg* const argp = VN_AS(nodep->pinsp(), Arg);
            iterateCheckTyped(nodep, "push value", argp->exprp(), adtypep->subDTypep(), BOTH);
            newp = new AstCMethodHard(nodep->fileline(), nodep->fromp()->unlinkFrBack(),
                                      nodep->name(), argp->exprp()->unlinkFrBack());
            newp->makeStatement();
        } else if (nodep->name() == "and" || nodep->name() == "or" || nodep->name() == "xor"
                   || nodep->name() == "sum" || nodep->name() == "product") {
            AstWith* const withp
                = methodWithArgument(nodep, false, false, adtypep->subDTypep(),
                                     nodep->findUInt32DType(), adtypep->subDTypep());
            methodOkArguments(nodep, 0, 0);
            methodCallLValueRecurse(nodep, nodep->fromp(), VAccess::READ);
            newp = new AstCMethodHard(nodep->fileline(), nodep->fromp()->unlinkFrBack(),
                                      "r_" + nodep->name(), withp);
            newp->dtypeFrom(withp ? withp->dtypep() : adtypep->subDTypep());
            if (!nodep->firstAbovep()) newp->makeStatement();
        } else if (nodep->name() == "reverse" || nodep->name() == "shuffle"
                   || nodep->name() == "sort" || nodep->name() == "rsort") {
            AstWith* withp = nullptr;
            if (nodep->name() == "sort" || nodep->name() == "rsort") {
                withp = methodWithArgument(nodep, false, true, nullptr, nodep->findUInt32DType(),
                                           adtypep->subDTypep());
            }
            methodOkArguments(nodep, 0, 0);
            methodCallLValueRecurse(nodep, nodep->fromp(), VAccess::WRITE);
            newp = new AstCMethodHard(nodep->fileline(), nodep->fromp()->unlinkFrBack(),
                                      nodep->name(), withp);
            newp->makeStatement();
        } else if (nodep->name() == "min" || nodep->name() == "max" || nodep->name() == "unique"
                   || nodep->name() == "unique_index") {
            methodOkArguments(nodep, 0, 0);
            methodCallLValueRecurse(nodep, nodep->fromp(), VAccess::READ);
            newp = new AstCMethodHard(nodep->fileline(), nodep->fromp()->unlinkFrBack(),
                                      nodep->name());
            if (nodep->name() == "unique_index") {
                newp->dtypep(newp->findQueueIndexDType());
            } else {
                newp->dtypeFrom(adtypep);
            }
            if (!nodep->firstAbovep()) newp->makeStatement();
        } else if (nodep->name() == "find" || nodep->name() == "find_first"
                   || nodep->name() == "find_last") {
            AstWith* const withp
                = methodWithArgument(nodep, true, false, nodep->findBitDType(),
                                     nodep->findUInt32DType(), adtypep->subDTypep());
            methodOkArguments(nodep, 0, 0);
            methodCallLValueRecurse(nodep, nodep->fromp(), VAccess::READ);
            newp = new AstCMethodHard(nodep->fileline(), nodep->fromp()->unlinkFrBack(),
                                      nodep->name(), withp);
            newp->dtypeFrom(adtypep);
            if (!nodep->firstAbovep()) newp->makeStatement();
        } else if (nodep->name() == "find_index" || nodep->name() == "find_first_index"
                   || nodep->name() == "find_last_index") {
            AstWith* const withp
                = methodWithArgument(nodep, true, false, nodep->findBitDType(),
                                     nodep->findUInt32DType(), adtypep->subDTypep());
            methodOkArguments(nodep, 0, 0);
            methodCallLValueRecurse(nodep, nodep->fromp(), VAccess::READ);
            newp = new AstCMethodHard(nodep->fileline(), nodep->fromp()->unlinkFrBack(),
                                      nodep->name(), withp);
            newp->dtypep(newp->findQueueIndexDType());
            if (!nodep->firstAbovep()) newp->makeStatement();
        } else {
            nodep->v3warn(E_UNSUPPORTED,
                          "Unsupported/unknown built-in queue method " << nodep->prettyNameQ());
            nodep->dtypeFrom(adtypep->subDTypep());  // Best guess
        }
        if (newp) {
            newp->protect(false);
            newp->didWidth(true);
            nodep->replaceWith(newp);
            VL_DO_DANGLING(nodep->deleteTree(), nodep);
        }
    }
    AstNode* methodCallQueueIndexExpr(AstMethodCall* nodep) {
        AstNode* const index_exprp = VN_AS(nodep->pinsp(), Arg)->exprp();
        iterateCheckSigned32(nodep, "index", index_exprp, BOTH);
        VL_DANGLING(index_exprp);  // May have been edited
        return VN_AS(nodep->pinsp(), Arg)->exprp();
    }
    void methodCallClass(AstMethodCall* nodep, AstClassRefDType* adtypep) {
        // No need to width-resolve the class, as it was done when we did the child
        AstClass* const first_classp = adtypep->classp();
        if (nodep->name() == "randomize") {
            v3Global.useRandomizeMethods(true);
            V3Randomize::newRandomizeFunc(first_classp);
        }
        UASSERT_OBJ(first_classp, nodep, "Unlinked");
        for (AstClass* classp = first_classp; classp;) {
            if (AstNodeFTask* const ftaskp
                = VN_CAST(classp->findMember(nodep->name()), NodeFTask)) {
                userIterate(ftaskp, nullptr);
                if (ftaskp->lifetime().isStatic()) {
                    AstNode* argsp = nullptr;
                    if (nodep->pinsp()) argsp = nodep->pinsp()->unlinkFrBackWithNext();
                    AstNodeFTaskRef* newp = nullptr;
                    if (VN_IS(ftaskp, Task)) {
                        newp = new AstTaskRef(nodep->fileline(), ftaskp->name(), argsp);
                    } else {
                        newp = new AstFuncRef(nodep->fileline(), ftaskp->name(), argsp);
                    }
                    newp->taskp(ftaskp);
                    newp->classOrPackagep(classp);
                    nodep->replaceWith(newp);
                    VL_DO_DANGLING(nodep->deleteTree(), nodep);
                } else {
                    nodep->taskp(ftaskp);
                    nodep->dtypeFrom(ftaskp);
                    nodep->classOrPackagep(classp);
                    if (VN_IS(ftaskp, Task)) nodep->makeStatement();
                    processFTaskRefArgs(nodep);
                }
                return;
            }
            classp = classp->extendsp() ? classp->extendsp()->classp() : nullptr;
        }
        {
            VSpellCheck speller;
            for (AstClass* classp = first_classp; classp;) {
                for (AstNode* itemp = classp->membersp(); itemp; itemp = itemp->nextp()) {
                    if (VN_IS(itemp, NodeFTask)) speller.pushCandidate(itemp->prettyName());
                }
                classp = classp->extendsp() ? classp->extendsp()->classp() : nullptr;
            }
            const string suggest = speller.bestCandidateMsg(nodep->prettyName());
            nodep->v3error("Class method "
                           << nodep->prettyNameQ() << " not found in class "
                           << first_classp->prettyNameQ() << "\n"
                           << (suggest.empty() ? "" : nodep->fileline()->warnMore() + suggest));
        }
        nodep->dtypeSetSigned32();  // Guess on error
    }
    void methodCallUnpack(AstMethodCall* nodep, AstUnpackArrayDType* adtypep) {
        enum : uint8_t {
            UNKNOWN = 0,
            ARRAY_OR,
            ARRAY_AND,
            ARRAY_XOR,
            ARRAY_SUM,
            ARRAY_PRODUCT
        } methodId;

        methodId = UNKNOWN;
        if (nodep->name() == "or") {
            methodId = ARRAY_OR;
        } else if (nodep->name() == "and") {
            methodId = ARRAY_AND;
        } else if (nodep->name() == "xor") {
            methodId = ARRAY_XOR;
        } else if (nodep->name() == "sum") {
            methodId = ARRAY_SUM;
        } else if (nodep->name() == "product") {
            methodId = ARRAY_PRODUCT;
        }

        if (methodId) {
            methodOkArguments(nodep, 0, 0);
            FileLine* const fl = nodep->fileline();
            AstNode* newp = nullptr;
            for (int i = 0; i < adtypep->elementsConst(); ++i) {
                AstNode* const arrayRef = nodep->fromp()->cloneTree(false);
                AstNode* const selector = new AstArraySel(fl, arrayRef, i);
                if (!newp) {
                    newp = selector;
                } else {
                    switch (methodId) {
                    case ARRAY_OR: newp = new AstOr(fl, newp, selector); break;
                    case ARRAY_AND: newp = new AstAnd(fl, newp, selector); break;
                    case ARRAY_XOR: newp = new AstXor(fl, newp, selector); break;
                    case ARRAY_SUM: newp = new AstAdd(fl, newp, selector); break;
                    case ARRAY_PRODUCT: newp = new AstMul(fl, newp, selector); break;
                    default: nodep->v3fatalSrc("bad case");
                    }
                }
            }
            nodep->replaceWith(newp);
            VL_DO_DANGLING(nodep->deleteTree(), nodep);
        } else {
            nodep->v3error("Unknown built-in array method " << nodep->prettyNameQ());
            nodep->dtypeFrom(adtypep->subDTypep());  // Best guess
        }
    }
    void methodCallEvent(AstMethodCall* nodep, AstBasicDType*) {
        // Method call on event
        if (nodep->name() == "triggered") {
            methodOkArguments(nodep, 0, 0);
            AstCMethodHard* const callp = new AstCMethodHard{
                nodep->fileline(), nodep->fromp()->unlinkFrBack(), "isTriggered"};
            callp->dtypeSetBit();
            callp->pure(true);
            nodep->replaceWith(callp);
            VL_DO_DANGLING(pushDeletep(nodep), nodep);
        } else {
            nodep->v3error("Unknown built-in event method " << nodep->prettyNameQ());
        }
    }
    void methodCallString(AstMethodCall* nodep, AstBasicDType*) {
        // Method call on string
        if (nodep->name() == "len") {
            // Constant value
            methodOkArguments(nodep, 0, 0);
            AstNode* const newp = new AstLenN(nodep->fileline(), nodep->fromp()->unlinkFrBack());
            nodep->replaceWith(newp);
            VL_DO_DANGLING(pushDeletep(nodep), nodep);
        } else if (nodep->name() == "itoa") {
            methodOkArguments(nodep, 1, 1);
            VL_DO_DANGLING(replaceWithSFormat(nodep, "%0d"), nodep);
        } else if (nodep->name() == "hextoa") {
            methodOkArguments(nodep, 1, 1);
            VL_DO_DANGLING(replaceWithSFormat(nodep, "%0x"), nodep);
        } else if (nodep->name() == "octtoa") {
            methodOkArguments(nodep, 1, 1);
            VL_DO_DANGLING(replaceWithSFormat(nodep, "%0o"), nodep);
        } else if (nodep->name() == "bintoa") {
            methodOkArguments(nodep, 1, 1);
            VL_DO_DANGLING(replaceWithSFormat(nodep, "%0b"), nodep);
        } else if (nodep->name() == "realtoa") {
            methodOkArguments(nodep, 1, 1);
            VL_DO_DANGLING(replaceWithSFormat(nodep, "%g"), nodep);
        } else if (nodep->name() == "tolower") {
            methodOkArguments(nodep, 0, 0);
            AstNode* const newp
                = new AstToLowerN(nodep->fileline(), nodep->fromp()->unlinkFrBack());
            nodep->replaceWith(newp);
            VL_DO_DANGLING(nodep->deleteTree(), nodep);
        } else if (nodep->name() == "toupper") {
            methodOkArguments(nodep, 0, 0);
            AstNode* const newp
                = new AstToUpperN(nodep->fileline(), nodep->fromp()->unlinkFrBack());
            nodep->replaceWith(newp);
            VL_DO_DANGLING(nodep->deleteTree(), nodep);
        } else if (nodep->name() == "compare" || nodep->name() == "icompare") {
            const bool ignoreCase = nodep->name()[0] == 'i';
            methodOkArguments(nodep, 1, 1);
            AstArg* const argp = VN_AS(nodep->pinsp(), Arg);
            AstNode* const lhs = nodep->fromp()->unlinkFrBack();
            AstNode* const rhs = argp->exprp()->unlinkFrBack();
            AstNode* const newp = new AstCompareNN(nodep->fileline(), lhs, rhs, ignoreCase);
            nodep->replaceWith(newp);
            VL_DO_DANGLING(nodep->deleteTree(), nodep);
        } else if (nodep->name() == "putc") {
            methodOkArguments(nodep, 2, 2);
            AstArg* const arg0p = VN_AS(nodep->pinsp(), Arg);
            AstArg* const arg1p = VN_AS(arg0p->nextp(), Arg);
            AstNodeVarRef* const fromp = VN_AS(nodep->fromp()->unlinkFrBack(), VarRef);
            AstNode* const rhsp = arg0p->exprp()->unlinkFrBack();
            AstNode* const thsp = arg1p->exprp()->unlinkFrBack();
            AstVarRef* const varrefp
                = new AstVarRef(nodep->fileline(), fromp->varp(), VAccess::READ);
            AstNode* const newp = new AstAssign(
                nodep->fileline(), fromp, new AstPutcN(nodep->fileline(), varrefp, rhsp, thsp));
            fromp->access(VAccess::WRITE);
            nodep->replaceWith(newp);
            VL_DO_DANGLING(nodep->deleteTree(), nodep);
        } else if (nodep->name() == "getc") {
            methodOkArguments(nodep, 1, 1);
            AstArg* const arg0p = VN_AS(nodep->pinsp(), Arg);
            AstNode* const lhsp = nodep->fromp()->unlinkFrBack();
            AstNode* const rhsp = arg0p->exprp()->unlinkFrBack();
            AstNode* const newp = new AstGetcN(nodep->fileline(), lhsp, rhsp);
            nodep->replaceWith(newp);
            VL_DO_DANGLING(nodep->deleteTree(), nodep);
        } else if (nodep->name() == "substr") {
            methodOkArguments(nodep, 2, 2);
            AstArg* const arg0p = VN_AS(nodep->pinsp(), Arg);
            AstArg* const arg1p = VN_AS(arg0p->nextp(), Arg);
            AstNode* const lhsp = nodep->fromp()->unlinkFrBack();
            AstNode* const rhsp = arg0p->exprp()->unlinkFrBack();
            AstNode* const thsp = arg1p->exprp()->unlinkFrBack();
            AstNode* const newp = new AstSubstrN(nodep->fileline(), lhsp, rhsp, thsp);
            nodep->replaceWith(newp);
            VL_DO_DANGLING(nodep->deleteTree(), nodep);
        } else if (nodep->name() == "atobin" || nodep->name() == "atohex"
                   || nodep->name() == "atoi" || nodep->name() == "atooct"
                   || nodep->name() == "atoreal") {
            AstAtoN::FmtType fmt;
            if (nodep->name() == "atobin") {
                fmt = AstAtoN::ATOBIN;
            } else if (nodep->name() == "atohex") {
                fmt = AstAtoN::ATOHEX;
            } else if (nodep->name() == "atoi") {
                fmt = AstAtoN::ATOI;
            } else if (nodep->name() == "atooct") {
                fmt = AstAtoN::ATOOCT;
            } else if (nodep->name() == "atoreal") {
                fmt = AstAtoN::ATOREAL;
            } else {
                V3ERROR_NA;
                fmt = AstAtoN::ATOI;
            }  // dummy assignment to suppress compiler warning
            methodOkArguments(nodep, 0, 0);
            AstNode* const newp
                = new AstAtoN(nodep->fileline(), nodep->fromp()->unlinkFrBack(), fmt);
            nodep->replaceWith(newp);
            VL_DO_DANGLING(nodep->deleteTree(), nodep);
        } else {
            nodep->v3error("Unknown built-in string method " << nodep->prettyNameQ());
        }
    }
    AstQueueDType* queueDTypeIndexedBy(AstNodeDType* indexDTypep) {
        // Return a Queue data type with the specified index, remembering so can use again if
        // needed
        if (AstQueueDType* const queuep = m_queueDTypeIndexed[indexDTypep]) {
            return queuep;
        } else {
            auto* const newp = new AstQueueDType(indexDTypep->fileline(), indexDTypep, nullptr);
            v3Global.rootp()->typeTablep()->addTypesp(newp);
            m_queueDTypeIndexed[indexDTypep] = newp;
            return newp;
        }
    }

    void visit(AstNew* nodep) override {
        if (nodep->didWidth()) return;
        AstClassRefDType* const refp
            = m_vup ? VN_CAST(m_vup->dtypeNullSkipRefp(), ClassRefDType) : nullptr;
        if (!refp) {  // e.g. int a = new;
            nodep->v3error("new() not expected in this context");
            return;
        }
        nodep->dtypep(refp);

        AstClass* const classp = refp->classp();
        UASSERT_OBJ(classp, nodep, "Unlinked");
        if (AstNodeFTask* const ftaskp = VN_CAST(classp->findMember("new"), Func)) {
            nodep->taskp(ftaskp);
            nodep->classOrPackagep(classp);
        } else {
            // Either made explicitly or V3LinkDot made implicitly
            classp->v3fatalSrc("Can't find class's new");
        }
        if (classp->isVirtual()) {
            nodep->v3error(
                "Illegal to call 'new' using an abstract virtual class (IEEE 1800-2017 8.21)");
        }
        userIterate(nodep->taskp(), nullptr);
        processFTaskRefArgs(nodep);
    }
    void visit(AstNewCopy* nodep) override {
        if (nodep->didWidthAndSet()) return;
        AstClassRefDType* const refp = VN_CAST(m_vup->dtypeNullSkipRefp(), ClassRefDType);
        if (!refp) {  // e.g. int a = new;
            nodep->v3error("new() not expected in this context");
            return;
        }
        nodep->dtypep(refp);
        userIterateChildren(nodep, WidthVP(SELF, BOTH).p());
        if (!similarDTypeRecurse(nodep->dtypep(), nodep->rhsp()->dtypep())) {
            nodep->rhsp()->v3error("New-as-copier passed different data type '"
                                   << nodep->dtypep()->prettyTypeName() << "' then expected '"
                                   << nodep->rhsp()->dtypep()->prettyTypeName() << "'");
        }
    }
    void visit(AstNewDynamic* nodep) override {
        if (nodep->didWidthAndSet()) return;
        AstDynArrayDType* const adtypep = VN_CAST(m_vup->dtypeNullSkipRefp(), DynArrayDType);
        if (!adtypep) {  // e.g. int a = new;
            nodep->v3error(
                "dynamic new() not expected in this context (data type must be dynamic array)");
            return;
        }
        // The AstNodeAssign visitor will be soon be replacing this node, make sure it gets it
        if (!VN_IS(nodep->backp(), NodeAssign)) {
            if (adtypep) UINFO(1, "Got backp " << nodep->backp() << endl);
            nodep->v3error(
                "dynamic new() not expected in this context (expected under an assign)");
            return;
        }
        nodep->dtypep(adtypep);
        if (m_vup && m_vup->prelim()) {
            iterateCheckSigned32(nodep, "new() size", nodep->sizep(), BOTH);
        }
        if (nodep->rhsp()) {
            iterateCheckTyped(nodep, "Dynamic array new RHS", nodep->rhsp(), adtypep, BOTH);
        }
    }

    void visit(AstPattern* nodep) override {
        if (nodep->didWidthAndSet()) return;
        UINFO(9, "PATTERN " << nodep << endl);
        if (nodep->childDTypep()) {  // data_type '{ pattern }
            nodep->dtypep(iterateEditMoveDTypep(nodep, nodep->subDTypep()));
        }
        if (!nodep->dtypep() && m_vup->dtypeNullp()) {  // Get it from parent assignment/pin/etc
            nodep->dtypep(m_vup->dtypep());
        }
        AstNodeDType* dtypep = nodep->dtypep();
        if (!dtypep) {
            nodep->v3warn(E_UNSUPPORTED, "Unsupported/Illegal: Assignment pattern"
                                         " member not underneath a supported construct: "
                                             << nodep->backp()->prettyTypeName());
            return;
        }
        {
            dtypep = dtypep->skipRefp();
            nodep->dtypep(dtypep);
            UINFO(9, "  dtypep " << dtypep << endl);
            nodep->dtypep(dtypep);
            // Determine replication count, and replicate initial value as
            // widths need to be individually determined
            for (AstPatMember* patp = VN_AS(nodep->itemsp(), PatMember); patp;
                 patp = VN_AS(patp->nextp(), PatMember)) {
                const int times = visitPatMemberRep(patp);
                for (int i = 1; i < times; i++) {
                    AstNode* const newp = patp->cloneTree(false);
                    patp->addNextHere(newp);
                    // This loop will see the new elements as part of nextp()
                }
            }
            // Convert any PatMember with multiple items to multiple PatMembers
            for (AstPatMember* patp = VN_AS(nodep->itemsp(), PatMember); patp;
                 patp = VN_AS(patp->nextp(), PatMember)) {
                if (patp->lhssp()->nextp()) {
                    // Can't just addNext, as would add to end of all members.
                    // So detach, add next and reattach
                    VNRelinker relinkHandle;
                    patp->unlinkFrBack(&relinkHandle);
                    while (AstNode* const movep = patp->lhssp()->nextp()) {
                        movep->unlinkFrBack();  // Not unlinkFrBackWithNext, just one
                        AstNode* newkeyp = nullptr;
                        if (patp->keyp()) newkeyp = patp->keyp()->cloneTree(true);
                        AstPatMember* const newp
                            = new AstPatMember(patp->fileline(), movep, newkeyp, nullptr);
                        patp->addNext(newp);
                    }
                    relinkHandle.relink(patp);
                }
            }
            AstPatMember* defaultp = nullptr;
            for (AstPatMember* patp = VN_AS(nodep->itemsp(), PatMember); patp;
                 patp = VN_AS(patp->nextp(), PatMember)) {
                if (patp->isDefault()) {
                    if (defaultp) nodep->v3error("Multiple '{ default: } clauses");
                    defaultp = patp;
                    patp->unlinkFrBack();
                }
            }
            while (const AstConstDType* const vdtypep = VN_CAST(dtypep, ConstDType)) {
                dtypep = vdtypep->subDTypep()->skipRefp();
            }

            userIterate(dtypep, WidthVP(SELF, BOTH).p());

            if (auto* const vdtypep = VN_CAST(dtypep, NodeUOrStructDType)) {
                VL_DO_DANGLING(patternUOrStruct(nodep, vdtypep, defaultp), nodep);
            } else if (auto* const vdtypep = VN_CAST(dtypep, NodeArrayDType)) {
                VL_DO_DANGLING(patternArray(nodep, vdtypep, defaultp), nodep);
            } else if (auto* const vdtypep = VN_CAST(dtypep, AssocArrayDType)) {
                VL_DO_DANGLING(patternAssoc(nodep, vdtypep, defaultp), nodep);
            } else if (auto* const vdtypep = VN_CAST(dtypep, WildcardArrayDType)) {
                VL_DO_DANGLING(patternWildcard(nodep, vdtypep, defaultp), nodep);
            } else if (auto* const vdtypep = VN_CAST(dtypep, DynArrayDType)) {
                VL_DO_DANGLING(patternDynArray(nodep, vdtypep, defaultp), nodep);
            } else if (auto* const vdtypep = VN_CAST(dtypep, QueueDType)) {
                VL_DO_DANGLING(patternQueue(nodep, vdtypep, defaultp), nodep);
            } else if (VN_IS(dtypep, BasicDType) && VN_AS(dtypep, BasicDType)->isRanged()) {
                VL_DO_DANGLING(patternBasic(nodep, dtypep, defaultp), nodep);
            } else {
                nodep->v3warn(
                    E_UNSUPPORTED,
                    "Unsupported: Assignment pattern applies against non struct/union data type: "
                        << dtypep->prettyDTypeNameQ());
            }
        }
    }
    void patternUOrStruct(AstPattern* nodep, AstNodeUOrStructDType* vdtypep,
                          AstPatMember* defaultp) {
        // Due to "default" and tagged patterns, we need to determine
        // which member each AstPatMember corresponds to before we can
        // determine the dtypep for that PatMember's value, and then
        // width the initial value appropriately.
        using PatMap = std::map<const AstMemberDType*, AstPatMember*>;
        PatMap patmap;  // Store member: value
        DTypeMap dtypemap;  // Store data_type: default_value
        {
            const AstMemberDType* memp = vdtypep->membersp();
            AstPatMember* patp = VN_CAST(nodep->itemsp(), PatMember);
            while (patp) {
                do {
                    if (patp->keyp()) {
                        // '{member:value} or '{data_type: default_value}
                        if (const AstText* textp = VN_CAST(patp->keyp(), Text)) {
                            // member: value
                            memp = vdtypep->findMember(textp->text());
                            if (!memp) {
                                patp->keyp()->v3error("Assignment pattern key '"
                                                      << textp->text() << "' not found as member");
                                break;
                            } else {
                                const std::pair<PatMap::iterator, bool> ret
                                    = patmap.emplace(memp, patp);
                                if (!ret.second) {
                                    patp->v3error("Assignment pattern contains duplicate entry: "
                                                  << VN_AS(patp->keyp(), Text)->text());
                                }
                                memp = VN_AS(memp->nextp(), MemberDType);
                            }
                        } else if (const AstNodeDType* nodedtypep
                                   = VN_CAST(patp->keyp(), NodeDType)) {
                            // data_type: default_value
                            const string dtype = nodedtypep->dtypep()->prettyDTypeName();
                            auto it = dtypemap.find(dtype);
                            if (it == dtypemap.end()) {
                                dtypemap.emplace(dtype, patp);
                            } else {
                                // Override stored default_value
                                it->second = patp->cloneTree(false);
                            }
                        } else {
                            // Undefined pattern
                            patp->keyp()->v3error(
                                "Assignment pattern key not supported/understood: "
                                << patp->keyp()->prettyTypeName());
                        }
                    } else {
                        // constant expr
                        if (memp) {
                            const std::pair<PatMap::iterator, bool> ret
                                = patmap.emplace(memp, patp);
                            if (!ret.second) {
                                patp->v3error("Assignment pattern contains duplicate entry: "
                                              << VN_AS(patp->keyp(), Text)->text());
                            }
                            memp = VN_AS(memp->nextp(), MemberDType);
                        }
                    }
                } while (false);

                // Next
                if (patp) patp = VN_AS(patp->nextp(), PatMember);
            }
        }
        AstNode* newp = nullptr;
        for (AstMemberDType* memp = vdtypep->membersp(); memp;
             memp = VN_AS(memp->nextp(), MemberDType)) {
            const auto it = patmap.find(memp);
            AstPatMember* patp = nullptr;
            if (it == patmap.end()) {
                // default or deafult_type assignment
                if (AstNodeUOrStructDType* const memp_nested_vdtypep
                    = VN_CAST(memp->virtRefDTypep(), NodeUOrStructDType)) {
                    newp = nestedvalueConcat_patternUOrStruct(memp_nested_vdtypep, defaultp, newp,
                                                              nodep, dtypemap);
                } else {
                    patp = Defaultpatp_patternUOrStruct(nodep, memp, patp, vdtypep, defaultp,
                                                        dtypemap);
                    newp = valueConcat_patternUOrStruct(patp, newp, memp, nodep);
                }
            } else {
                // member assignment
                patp = it->second;
                newp = valueConcat_patternUOrStruct(patp, newp, memp, nodep);
            }
        }
        if (newp) {
            nodep->replaceWith(newp);
        } else {
            nodep->v3error("Assignment pattern with no members");
        }
        VL_DO_DANGLING(pushDeletep(nodep), nodep);  // Deletes defaultp also, if present
    }

    AstNode* nestedvalueConcat_patternUOrStruct(AstNodeUOrStructDType* memp_vdtypep,
                                                AstPatMember* defaultp, AstNode* newp,
                                                AstPattern* nodep, DTypeMap dtypemap) {
        AstPatMember* patp = nullptr;
        for (AstMemberDType* memp_nested = memp_vdtypep->membersp(); memp_nested;
             memp_nested = VN_AS(memp_nested->nextp(), MemberDType)) {
            if (AstNodeUOrStructDType* const memp_multinested_vdtypep
                = VN_CAST(memp_nested->virtRefDTypep(), NodeUOrStructDType)) {
                // When unpacked struct/union is supported this if will need some additional
                // conditions
                newp = nestedvalueConcat_patternUOrStruct(memp_multinested_vdtypep, defaultp, newp,
                                                          nodep, dtypemap);
            } else {
                patp = Defaultpatp_patternUOrStruct(nodep, memp_nested, patp, memp_vdtypep,
                                                    defaultp, dtypemap);
                newp = valueConcat_patternUOrStruct(patp, newp, memp_nested, nodep);
            }
        }
        return newp;
    }

    AstPatMember* Defaultpatp_patternUOrStruct(AstPattern* nodep, AstMemberDType* memp,
                                               AstPatMember* patp,
                                               AstNodeUOrStructDType* memp_vdtypep,
                                               AstPatMember* defaultp, DTypeMap dtypemap) {
        const string memp_DType = memp->virtRefDTypep()->prettyDTypeName();
        const auto it = dtypemap.find(memp_DType);
        if (it != dtypemap.end()) {
            // default_value for data_type
            patp = it->second->cloneTree(false);
        } else if (defaultp) {
            // default_value for any unmatched member yet
            patp = defaultp->cloneTree(false);
        } else {
            if (!VN_IS(memp_vdtypep, UnionDType)) {
                nodep->v3error("Assignment pattern missed initializing elements: "
                               << memp->virtRefDTypep()->prettyDTypeNameQ() << " "
                               << memp->prettyNameQ());
            }
        }
        return patp;
    }

    AstNode* valueConcat_patternUOrStruct(AstPatMember* patp, AstNode* newp, AstMemberDType* memp,
                                          AstPattern* nodep) {
        if (patp) {
            patp->dtypep(memp);
            AstNode* const valuep = patternMemberValueIterate(patp);
            if (!newp) {
                newp = valuep;
            } else {
                AstConcat* const concatp = new AstConcat{patp->fileline(), newp, valuep};
                newp = concatp;
                newp->dtypeSetLogicSized(concatp->lhsp()->width() + concatp->rhsp()->width(),
                                         nodep->dtypep()->numeric());
            }
        }
        return newp;
    }

    void patternArray(AstPattern* nodep, AstNodeArrayDType* arrayDtp, AstPatMember* defaultp) {
        const VNumRange range = arrayDtp->declRange();
        PatVecMap patmap = patVectorMap(nodep, range);
        UINFO(9, "ent " << range.left() << " to " << range.right() << endl);
        AstNode* newp = nullptr;
        for (int entn = 0, ent = range.left(); entn < range.elements();
             ++entn, ent += range.leftToRightInc()) {
            AstPatMember* newpatp = nullptr;
            AstPatMember* patp = nullptr;
            const auto it = patmap.find(ent);
            if (it == patmap.end()) {
                if (defaultp) {
                    newpatp = defaultp->cloneTree(false);
                    patp = newpatp;
                } else {
                    nodep->v3error("Assignment pattern missed initializing elements: " << ent);
                }
            } else {
                patp = it->second;
                patmap.erase(it);
            }

            if (patp) {
                // Don't want the RHS an array
                patp->dtypep(arrayDtp->subDTypep());
                AstNode* const valuep = patternMemberValueIterate(patp);
                if (VN_IS(arrayDtp, UnpackArrayDType)) {
                    if (!newp) {
                        AstInitArray* const newap
                            = new AstInitArray(nodep->fileline(), arrayDtp, nullptr);
                        newp = newap;
                    }
                    VN_AS(newp, InitArray)->addIndexValuep(ent - range.lo(), valuep);
                } else {  // Packed. Convert to concat for now.
                    if (!newp) {
                        newp = valuep;
                    } else {
                        AstConcat* const concatp = new AstConcat(patp->fileline(), newp, valuep);
                        newp = concatp;
                        newp->dtypeSetLogicSized(concatp->lhsp()->width()
                                                     + concatp->rhsp()->width(),
                                                 nodep->dtypep()->numeric());
                    }
                }
            }
            if (newpatp) VL_DO_DANGLING(pushDeletep(newpatp), newpatp);
        }
        if (!patmap.empty()) nodep->v3error("Assignment pattern with too many elements");
        if (newp) {
            nodep->replaceWith(newp);
        } else {
            nodep->v3error("Assignment pattern with no members");
        }
        // if (debug() >= 9) newp->dumpTree("-apat-out: ");
        VL_DO_DANGLING(pushDeletep(nodep), nodep);  // Deletes defaultp also, if present
    }
    void patternAssoc(AstPattern* nodep, AstAssocArrayDType* arrayDtp, AstPatMember* defaultp) {
        AstNode* defaultValuep = nullptr;
        if (defaultp) defaultValuep = defaultp->lhssp()->unlinkFrBack();
        AstNode* newp = new AstConsAssoc(nodep->fileline(), defaultValuep);
        newp->dtypeFrom(arrayDtp);
        for (AstPatMember* patp = VN_AS(nodep->itemsp(), PatMember); patp;
             patp = VN_AS(patp->nextp(), PatMember)) {
            patp->dtypep(arrayDtp->subDTypep());
            AstNode* const valuep = patternMemberValueIterate(patp);
            AstNode* const keyp = patp->keyp();
            auto* const newap
                = new AstSetAssoc(nodep->fileline(), newp, keyp->unlinkFrBack(), valuep);
            newap->dtypeFrom(arrayDtp);
            newp = newap;
        }
        nodep->replaceWith(newp);
        // if (debug() >= 9) newp->dumpTree("-apat-out: ");
        VL_DO_DANGLING(pushDeletep(nodep), nodep);  // Deletes defaultp also, if present
    }
    void patternWildcard(AstPattern* nodep, AstWildcardArrayDType* arrayDtp,
                         AstPatMember* defaultp) {
        AstNode* defaultValuep = nullptr;
        if (defaultp) defaultValuep = defaultp->lhssp()->unlinkFrBack();
        AstNode* newp = new AstConsWildcard{nodep->fileline(), defaultValuep};
        newp->dtypeFrom(arrayDtp);
        for (AstPatMember* patp = VN_AS(nodep->itemsp(), PatMember); patp;
             patp = VN_AS(patp->nextp(), PatMember)) {
            patp->dtypep(arrayDtp->subDTypep());
            AstNode* const valuep = patternMemberValueIterate(patp);
            AstNode* const keyp = patp->keyp();
            auto* const newap
                = new AstSetWildcard{nodep->fileline(), newp, keyp->unlinkFrBack(), valuep};
            newap->dtypeFrom(arrayDtp);
            newp = newap;
        }
        nodep->replaceWith(newp);
        // if (debug() >= 9) newp->dumpTree("-apat-out: ");
        VL_DO_DANGLING(pushDeletep(nodep), nodep);  // Deletes defaultp also, if present
    }
    void patternDynArray(AstPattern* nodep, AstDynArrayDType* arrayp, AstPatMember*) {
        AstNode* newp = new AstConsDynArray(nodep->fileline());
        newp->dtypeFrom(arrayp);
        for (AstPatMember* patp = VN_AS(nodep->itemsp(), PatMember); patp;
             patp = VN_AS(patp->nextp(), PatMember)) {
            patp->dtypep(arrayp->subDTypep());
            AstNode* const valuep = patternMemberValueIterate(patp);
            auto* const newap = new AstConsDynArray(nodep->fileline(), valuep, newp);
            newap->dtypeFrom(arrayp);
            newp = newap;
        }
        nodep->replaceWith(newp);
        // if (debug() >= 9) newp->dumpTree("-apat-out: ");
        VL_DO_DANGLING(pushDeletep(nodep), nodep);  // Deletes defaultp also, if present
    }
    void patternQueue(AstPattern* nodep, AstQueueDType* arrayp, AstPatMember*) {
        AstNode* newp = new AstConsQueue(nodep->fileline());
        newp->dtypeFrom(arrayp);
        for (AstPatMember* patp = VN_AS(nodep->itemsp(), PatMember); patp;
             patp = VN_AS(patp->nextp(), PatMember)) {
            patp->dtypep(arrayp->subDTypep());
            AstNode* const valuep = patternMemberValueIterate(patp);
            auto* const newap = new AstConsQueue(nodep->fileline(), valuep, newp);
            newap->dtypeFrom(arrayp);
            newp = newap;
        }
        nodep->replaceWith(newp);
        // if (debug() >= 9) newp->dumpTree("-apat-out: ");
        VL_DO_DANGLING(pushDeletep(nodep), nodep);  // Deletes defaultp also, if present
    }
    void patternBasic(AstPattern* nodep, AstNodeDType* vdtypep, AstPatMember* defaultp) {
        const AstBasicDType* bdtypep = VN_AS(vdtypep, BasicDType);
        const VNumRange range = bdtypep->declRange();
        PatVecMap patmap = patVectorMap(nodep, range);
        UINFO(9, "ent " << range.hi() << " to " << range.lo() << endl);
        AstNode* newp = nullptr;
        for (int ent = range.hi(); ent >= range.lo(); --ent) {
            AstPatMember* newpatp = nullptr;
            AstPatMember* patp = nullptr;
            const auto it = patmap.find(ent);
            if (it == patmap.end()) {
                if (defaultp) {
                    newpatp = defaultp->cloneTree(false);
                    patp = newpatp;
                } else {
                    nodep->v3error("Assignment pattern missed initializing elements: " << ent);
                }
            } else {
                patp = it->second;
                patmap.erase(it);
            }
            if (patp) {
                // Determine initial values
                vdtypep = nodep->findBitDType();
                patp->dtypep(vdtypep);
                AstNode* const valuep = patternMemberValueIterate(patp);
                {  // Packed. Convert to concat for now.
                    if (!newp) {
                        newp = valuep;
                    } else {
                        AstConcat* const concatp = new AstConcat(patp->fileline(), newp, valuep);
                        newp = concatp;
                        newp->dtypeSetLogicSized(concatp->lhsp()->width()
                                                     + concatp->rhsp()->width(),
                                                 nodep->dtypep()->numeric());
                    }
                }
            }
            if (newpatp) VL_DO_DANGLING(pushDeletep(newpatp), newpatp);
        }
        if (!patmap.empty()) nodep->v3error("Assignment pattern with too many elements");
        if (newp) {
            nodep->replaceWith(newp);
        } else {
            nodep->v3error("Assignment pattern with no members");
        }
        // if (debug() >= 9) newp->dumpTree("-apat-out: ");
        VL_DO_DANGLING(pushDeletep(nodep), nodep);  // Deletes defaultp also, if present
    }
    AstNode* patternMemberValueIterate(AstPatMember* patp) {
        // Determine values - might be another InitArray
        userIterate(patp, WidthVP(patp->dtypep(), BOTH).p());
        // Convert to InitArray or constify immediately
        AstNode* valuep = patp->lhssp()->unlinkFrBack();
        if (VN_IS(valuep, Const)) {
            // Forming a AstConcat will cause problems with
            // unsized (uncommitted sized) constants
            if (AstNode* const newp
                = WidthCommitVisitor::newIfConstCommitSize(VN_AS(valuep, Const))) {
                VL_DO_DANGLING(pushDeletep(valuep), valuep);
                valuep = newp;
            }
        }
        return valuep;
    }

    void visit(AstPatMember* nodep) override {
        AstNodeDType* const vdtypep = m_vup->dtypeNullp();
        UASSERT_OBJ(vdtypep, nodep, "Pattern member type not assigned by AstPattern visitor");
        nodep->dtypep(vdtypep);
        UINFO(9, "   PATMEMBER " << nodep << endl);
        UASSERT_OBJ(!nodep->lhssp()->nextp(), nodep,
                    "PatMember value should be singular w/replicates removed");
        // Need to propagate assignment type downwards, even on prelim
        userIterateChildren(nodep, WidthVP(nodep->dtypep(), PRELIM).p());
        iterateCheck(nodep, "Pattern value", nodep->lhssp(), ASSIGN, FINAL, vdtypep, EXTEND_LHS);
    }
    int visitPatMemberRep(AstPatMember* nodep) {
        uint32_t times = 1;
        if (nodep->repp()) {  // else repp()==nullptr shorthand for rep count 1
            iterateCheckSizedSelf(nodep, "LHS", nodep->repp(), SELF, BOTH);
            V3Const::constifyParamsEdit(nodep->repp());  // repp may change
            const AstConst* const constp = VN_CAST(nodep->repp(), Const);
            if (!constp) {
                nodep->v3error("Replication value isn't a constant.");
                times = 0;
            } else {
                times = constp->toUInt();
            }
            if (times == 0) {
                nodep->v3error("Pattern replication value of 0 is not legal.");
                times = 1;
            }
            nodep->repp()
                ->unlinkFrBackWithNext()
                ->deleteTree();  // Done with replicate before cloning
        }
        return times;
    }

    void visit(AstPropClocked* nodep) override {
        if (m_vup->prelim()) {  // First stage evaluation
            iterateCheckBool(nodep, "Property", nodep->propp(), BOTH);
            userIterateAndNext(nodep->sensesp(), nullptr);
            if (nodep->disablep()) {
                iterateCheckBool(nodep, "Disable", nodep->disablep(),
                                 BOTH);  // it's like an if() condition.
            }
            nodep->dtypeSetBit();
        }
    }

    //--------------------
    // Top levels

    void visit(AstNodeCase* nodep) override {
        // IEEE-2012 12.5:
        //    Width: MAX(expr, all items)
        //    Signed: Only if expr, and all items signed
        assertAtStatement(nodep);
        userIterateAndNext(nodep->exprp(), WidthVP(CONTEXT, PRELIM).p());
        for (AstCaseItem *nextip, *itemp = nodep->itemsp(); itemp; itemp = nextip) {
            nextip = VN_AS(itemp->nextp(), CaseItem);  // Prelim may cause the node to get replaced
            if (!VN_IS(nodep, GenCase)) userIterateAndNext(itemp->bodysp(), nullptr);
            for (AstNode *nextcp, *condp = itemp->condsp(); condp; condp = nextcp) {
                nextcp = condp->nextp();  // Prelim may cause the node to get replaced
                VL_DO_DANGLING(userIterate(condp, WidthVP(CONTEXT, PRELIM).p()), condp);
            }
        }

        // Take width as maximum across all items, if any is real whole thing is real
        AstNodeDType* subDTypep = nodep->exprp()->dtypep();
        for (AstCaseItem* itemp = nodep->itemsp(); itemp;
             itemp = VN_AS(itemp->nextp(), CaseItem)) {
            for (AstNode* condp = itemp->condsp(); condp; condp = condp->nextp()) {
                if (condp->dtypep() != subDTypep) {
                    if (condp->dtypep()->isDouble() || subDTypep->isDouble()) {
                        subDTypep = nodep->findDoubleDType();
                    } else if (condp->dtypep()->isString() || subDTypep->isString()) {
                        subDTypep = nodep->findStringDType();
                    } else {
                        const int width = std::max(subDTypep->width(), condp->width());
                        const int mwidth = std::max(subDTypep->widthMin(), condp->widthMin());
                        const bool issigned = subDTypep->isSigned() && condp->isSigned();
                        subDTypep
                            = nodep->findLogicDType(width, mwidth, VSigning::fromBool(issigned));
                    }
                }
            }
        }
        // Apply width
        iterateCheck(nodep, "Case expression", nodep->exprp(), CONTEXT, FINAL, subDTypep,
                     EXTEND_LHS);
        for (AstCaseItem* itemp = nodep->itemsp(); itemp;
             itemp = VN_AS(itemp->nextp(), CaseItem)) {
            for (AstNode *nextcp, *condp = itemp->condsp(); condp; condp = nextcp) {
                nextcp = condp->nextp();  // Final may cause the node to get replaced
                iterateCheck(nodep, "Case Item", condp, CONTEXT, FINAL, subDTypep, EXTEND_LHS);
            }
        }
    }
    void visit(AstNodeFor* nodep) override {
        assertAtStatement(nodep);
        userIterateAndNext(nodep->initsp(), nullptr);
        iterateCheckBool(nodep, "For Test Condition", nodep->condp(),
                         BOTH);  // it's like an if() condition.
        if (!VN_IS(nodep, GenFor)) userIterateAndNext(nodep->bodysp(), nullptr);
        userIterateAndNext(nodep->incsp(), nullptr);
    }
    void visit(AstRepeat* nodep) override {
        assertAtStatement(nodep);
        userIterateAndNext(nodep->countp(), WidthVP(SELF, BOTH).p());
        userIterateAndNext(nodep->bodysp(), nullptr);
    }
    void visit(AstWhile* nodep) override {
        assertAtStatement(nodep);
        userIterateAndNext(nodep->precondsp(), nullptr);
        iterateCheckBool(nodep, "For Test Condition", nodep->condp(),
                         BOTH);  // it's like an if() condition.
        userIterateAndNext(nodep->bodysp(), nullptr);
        userIterateAndNext(nodep->incsp(), nullptr);
    }
    void visit(AstNodeIf* nodep) override {
        assertAtStatement(nodep);
        // if (debug()) nodep->dumpTree(cout, "  IfPre: ");
        if (!VN_IS(nodep, GenIf)) {  // for m_paramsOnly
            userIterateAndNext(nodep->ifsp(), nullptr);
            userIterateAndNext(nodep->elsesp(), nullptr);
        }
        iterateCheckBool(nodep, "If", nodep->condp(), BOTH);  // it's like an if() condition.
        // if (debug()) nodep->dumpTree(cout, "  IfOut: ");
    }
    void visit(AstExprStmt* nodep) override {
        userIterateAndNext(nodep->stmtsp(), nullptr);
        // expected result is same as parent's expected result
        userIterateAndNext(nodep->resultp(), m_vup);
        nodep->dtypeFrom(nodep->resultp());
    }
    void visit(AstForeach* nodep) override {
        const AstSelLoopVars* const loopsp = VN_CAST(nodep->arrayp(), SelLoopVars);
        UASSERT_OBJ(loopsp, nodep, "No loop variables under foreach");
        // if (debug()) nodep->dumpTree(cout, "-foreach-old: ");
        userIterateAndNext(loopsp->fromp(), WidthVP(SELF, BOTH).p());
        AstNode* const fromp = loopsp->fromp();
        UASSERT_OBJ(fromp->dtypep(), fromp, "Missing data type");
        AstNodeDType* fromDtp = fromp->dtypep()->skipRefp();
        // Split into for loop
        AstNode* bodyp = nodep->bodysp();  // Might be null
        if (bodyp) bodyp->unlinkFrBackWithNext();
        // We record where the body needs to eventually go with bodyPointp
        // (Can't use bodyp as might be null)
        AstNode* lastBodyPointp = nullptr;
        AstNode* newp = nullptr;
        // Major dimension first
        while (AstNode* argsp
               = loopsp->elementsp()) {  // Loop advances due to below varp->unlinkFrBack()
            const bool empty = VN_IS(argsp, Empty);
            AstVar* const varp = VN_CAST(argsp, Var);
            UASSERT_OBJ(varp || empty, argsp, "Missing foreach loop variable");
            if (varp) varp->usedLoopIdx(true);
            argsp->unlinkFrBack();
            if (!fromDtp) {
                argsp->v3error("foreach loop variables exceed number of indices of array");
                VL_DO_DANGLING(nodep->unlinkFrBack()->deleteTree(), nodep);
                return;
            }
            fromDtp = fromDtp->skipRefp();
            UINFO(9, "- foreachArg " << argsp << endl);
            UINFO(9, "-   from on  " << fromp << endl);
            UINFO(9, "-   from dtp " << fromDtp << endl);

            FileLine* const fl = argsp->fileline();
            AstNode* bodyPointp = new AstBegin{fl, "[EditWrapper]", nullptr};
            AstNode* loopp = nullptr;
            if (const AstNodeArrayDType* const adtypep = VN_CAST(fromDtp, NodeArrayDType)) {
                if (varp) {
                    loopp = createForeachLoopRanged(nodep, bodyPointp, varp, adtypep->declRange());
                }
                // Prep for next
                fromDtp = fromDtp->subDTypep();
            } else if (AstBasicDType* const adtypep = VN_CAST(fromDtp, BasicDType)) {
                if (!adtypep->isRanged()) {
                    argsp->v3error("Illegal to foreach loop on basic '" + fromDtp->prettyTypeName()
                                   + "'");
                    VL_DO_DANGLING(nodep->unlinkFrBack()->deleteTree(), nodep);
                    VL_DO_DANGLING(bodyPointp->deleteTree(), bodyPointp);
                    return;
                }
                if (varp) {
                    loopp = createForeachLoopRanged(nodep, bodyPointp, varp, adtypep->declRange());
                }
                // Prep for next
                fromDtp = nullptr;
            } else if (VN_IS(fromDtp, DynArrayDType) || VN_IS(fromDtp, QueueDType)) {
                if (varp) {
                    auto* const leftp = new AstConst{fl, AstConst::Signed32{}, 0};
                    auto* const sizep = new AstCMethodHard{fl, fromp->cloneTree(false), "size"};
                    sizep->dtypeSetSigned32();
                    sizep->didWidth(true);
                    sizep->protect(false);
                    AstNode* const condp
                        = new AstLt{fl, new AstVarRef{fl, varp, VAccess::READ}, sizep};
                    AstNode* const incp = new AstAdd{fl, new AstConst{fl, AstConst::Signed32{}, 1},
                                                     new AstVarRef{fl, varp, VAccess::READ}};
                    loopp = createForeachLoop(nodep, bodyPointp, varp, leftp, condp, incp);
                }
                // Prep for next
                fromDtp = fromDtp->subDTypep();
            } else if (const AstAssocArrayDType* const adtypep
                       = VN_CAST(fromDtp, AssocArrayDType)) {
                // Make this: var KEY_TYPE index;
                //            bit index__Vfirst;
                //            index__Vfirst = 0;
                //            if (0 != array.first(index))
                //                 do body while (index__Vfirst || 0 != array.next(index))
                varp->dtypeFrom(adtypep->keyDTypep());
                AstVar* const first_varp = new AstVar{
                    fl, VVarType::BLOCKTEMP, varp->name() + "__Vfirst", VFlagBitPacked{}, 1};
                first_varp->usedLoopIdx(true);
                AstNode* const firstp = new AstMethodCall{
                    fl, fromp->cloneTree(false), "first",
                    new AstArg{fl, "", new AstVarRef{fl, varp, VAccess::READWRITE}}};
                AstNode* const nextp = new AstMethodCall{
                    fl, fromp->cloneTree(false), "next",
                    new AstArg{fl, "", new AstVarRef{fl, varp, VAccess::READWRITE}}};
                AstNode* const first_clearp
                    = new AstAssign{fl, new AstVarRef{fl, first_varp, VAccess::WRITE},
                                    new AstConst{fl, AstConst::BitFalse{}}};
                auto* const orp = new AstLogOr{fl, new AstVarRef{fl, first_varp, VAccess::READ},
                                               new AstNeq{fl, new AstConst{fl, 0}, nextp}};
                orp->sideEffect(true);
                AstNode* const whilep = new AstWhile{fl, orp, first_clearp};
                first_clearp->addNext(bodyPointp);
                AstNode* const ifbodyp
                    = new AstAssign{fl, new AstVarRef{fl, first_varp, VAccess::WRITE},
                                    new AstConst{fl, AstConst::BitTrue{}}};
                ifbodyp->addNext(whilep);
                AstNode* const stmtsp = varp;  // New statements for under new Begin
                stmtsp->addNext(first_varp);
                stmtsp->addNext(
                    new AstIf{fl, new AstNeq{fl, new AstConst{fl, 0}, firstp}, ifbodyp});
                loopp = new AstBegin{nodep->fileline(), "", stmtsp, false, true};
                // Prep for next
                fromDtp = fromDtp->subDTypep();
            } else {
                argsp->v3error("Illegal to foreach loop on '" + fromDtp->prettyTypeName() + "'");
                VL_DO_DANGLING(nodep->unlinkFrBack()->deleteTree(), nodep);
                return;
            }
            // New loop goes UNDER previous loop
            if (varp) {
                if (!newp) {
                    newp = loopp;
                } else {
                    lastBodyPointp->replaceWith(loopp);
                }
                lastBodyPointp = bodyPointp;
            }
        }
        // The parser validates we don't have "foreach (array[,,,])"
        UASSERT_OBJ(newp, nodep, "foreach has no non-empty loop variable");
        if (bodyp) {
            lastBodyPointp->replaceWith(bodyp);
        } else {
            lastBodyPointp->unlinkFrBack();
        }
        // if (debug()) newp->dumpTreeAndNext(cout, "-foreach-new: ");
        nodep->replaceWith(newp);
        VL_DO_DANGLING(lastBodyPointp->deleteTree(), lastBodyPointp);
        VL_DO_DANGLING(nodep->deleteTree(), nodep);
    }
    AstNode* createForeachLoopRanged(AstForeach* nodep, AstNode* bodysp, AstVar* varp,
                                     const VNumRange& declRange) {
        FileLine* const fl = varp->fileline();
        auto* const leftp = new AstConst{fl, AstConst::Signed32{}, declRange.left()};
        auto* const rightp = new AstConst{fl, AstConst::Signed32{}, declRange.right()};
        AstNode* condp;
        AstNode* incp;
        if (declRange.left() < declRange.right()) {
            condp = new AstLte{fl, new AstVarRef{fl, varp, VAccess::READ}, rightp};
            incp = new AstAdd{fl, new AstConst{fl, AstConst::Signed32{}, 1},
                              new AstVarRef{fl, varp, VAccess::READ}};
        } else {
            condp = new AstGte{fl, new AstVarRef{fl, varp, VAccess::READ}, rightp};
            incp = new AstSub{fl, new AstVarRef{fl, varp, VAccess::READ},
                              new AstConst{fl, AstConst::Signed32{}, 1}};
        }
        return createForeachLoop(nodep, bodysp, varp, leftp, condp, incp);
    }
    AstNode* createForeachLoop(AstForeach* nodep, AstNode* bodysp, AstVar* varp, AstNode* leftp,
                               AstNode* condp, AstNode* incp) {
        FileLine* const fl = varp->fileline();
        auto* const whilep = new AstWhile{
            fl, condp, bodysp, new AstAssign{fl, new AstVarRef{fl, varp, VAccess::WRITE}, incp}};
        AstNode* const stmtsp = varp;  // New statements for under new Begin
        stmtsp->addNext(new AstAssign{fl, new AstVarRef{fl, varp, VAccess::WRITE}, leftp});
        stmtsp->addNext(whilep);
        AstNode* const newp = new AstBegin{nodep->fileline(), "", stmtsp, false, true};
        return newp;
    }

    void visit(AstNodeAssign* nodep) override {
        // IEEE-2012 10.7, 11.8.2, 11.8.3, 11.5:  (Careful of 11.8.1 which is
        //                  only one step; final dtype depends on assign LHS.)
        //    Determine RHS type width and signing
        //    Propagate type down to *non-self-determined* operators
        //       Real propagates only across one operator if one side is real -
        //       handled in each visitor.
        //    Then LHS sign-extends only if *RHS* is signed
        assertAtStatement(nodep);
        // if (debug()) nodep->dumpTree(cout, "  AssignPre: ");
        {
            // if (debug()) nodep->dumpTree(cout, "-    assin:  ");
            userIterateAndNext(nodep->lhsp(), WidthVP(SELF, BOTH).p());
            UASSERT_OBJ(nodep->lhsp()->dtypep(), nodep, "How can LHS be untyped?");
            UASSERT_OBJ(nodep->lhsp()->dtypep()->widthSized(), nodep, "How can LHS be unsized?");
            nodep->dtypeFrom(nodep->lhsp());
            //
            // AstPattern needs to know the proposed data type of the lhs, so pass on the prelim
            userIterateAndNext(nodep->rhsp(), WidthVP(nodep->dtypep(), PRELIM).p());
            //
            // if (debug()) nodep->dumpTree(cout, "-    assign: ");
            AstNodeDType* const lhsDTypep
                = nodep->lhsp()->dtypep();  // Note we use rhsp for context determined
            iterateCheckAssign(nodep, "Assign RHS", nodep->rhsp(), FINAL, lhsDTypep);
            // if (debug()) nodep->dumpTree(cout, "  AssignOut: ");
        }
        if (const AstBasicDType* const basicp = nodep->rhsp()->dtypep()->basicp()) {
            if (basicp->isEvent()) {
                // see t_event_copy.v for commentary on the mess involved
                nodep->v3warn(E_UNSUPPORTED, "Unsupported: assignment of event data type");
            }
        }
        if (auto* const controlp = nodep->timingControlp()) {
            if (VN_IS(m_ftaskp, Func)) {
                controlp->v3error("Timing controls are not legal in functions. Suggest use a task "
                                  "(IEEE 1800-2017 13.4.4)");
                VL_DO_DANGLING(controlp->unlinkFrBackWithNext()->deleteTree(), controlp);
            } else if (nodep->fileline()->timingOn() && v3Global.opt.timing().isSetTrue()) {
                iterateNull(controlp);
            } else {
                if (nodep->fileline()->timingOn()) {
                    if (v3Global.opt.timing().isSetFalse()) {
                        controlp->v3warn(ASSIGNDLY, "Ignoring timing control on this "
                                                    "assignment/primitive due to --no-timing");
                    } else {
                        controlp->v3warn(E_NEEDTIMINGOPT,
                                         "Use --timing or --no-timing to specify how "
                                         "timing controls should be handled");
                    }
                }
                VL_DO_DANGLING(controlp->unlinkFrBackWithNext()->deleteTree(), controlp);
            }
        }
        if (VN_IS(nodep->rhsp(), EmptyQueue)) {
            UINFO(9, "= {} -> .delete(): " << nodep);
            if (!VN_IS(nodep->lhsp()->dtypep()->skipRefp(), QueueDType)) {
                nodep->v3warn(E_UNSUPPORTED,
                              "Unsupported/Illegal: empty queue ('{}') in this assign context");
                VL_DO_DANGLING(pushDeletep(nodep->unlinkFrBack()), nodep);
                return;
            }
            AstMethodCall* const newp = new AstMethodCall{
                nodep->fileline(), nodep->lhsp()->unlinkFrBack(), "delete", nullptr};
            newp->makeStatement();
            nodep->replaceWith(newp);
            VL_DO_DANGLING(pushDeletep(nodep), nodep);
            // Need to now convert it
            visit(newp);
            return;
        }
        if (const AstNewDynamic* const dynp = VN_CAST(nodep->rhsp(), NewDynamic)) {
            UINFO(9, "= new[] -> .resize(): " << nodep);
            AstCMethodHard* newp;
            if (!dynp->rhsp()) {
                newp = new AstCMethodHard(nodep->fileline(), nodep->lhsp()->unlinkFrBack(),
                                          "renew", dynp->sizep()->unlinkFrBack());
            } else {
                newp = new AstCMethodHard(nodep->fileline(), nodep->lhsp()->unlinkFrBack(),
                                          "renew_copy", dynp->sizep()->unlinkFrBack());
                newp->addPinsp(dynp->rhsp()->unlinkFrBack());
            }
            newp->didWidth(true);
            newp->protect(false);
            newp->makeStatement();
            nodep->replaceWith(newp);
            VL_DO_DANGLING(pushDeletep(nodep), nodep);
            // return;
        }
    }

    void visit(AstRelease* nodep) override {
        userIterateAndNext(nodep->lhsp(), WidthVP(SELF, BOTH).p());
        UASSERT_OBJ(nodep->lhsp()->dtypep(), nodep, "How can LValue be untyped?");
        UASSERT_OBJ(nodep->lhsp()->dtypep()->widthSized(), nodep, "How can LValue be unsized?");
    }

    void visit(AstSFormatF* nodep) override {
        // Excludes NodeDisplay, see below
        if (m_vup && !m_vup->prelim()) return;  // Can be called as statement or function
        // Just let all arguments seek their natural sizes
        userIterateChildren(nodep, WidthVP(SELF, BOTH).p());
        //
        UINFO(9, "  Display in " << nodep->text() << endl);
        string newFormat;
        bool inPct = false;
        AstNode* argp = nodep->exprsp();
        const string txt = nodep->text();
        string fmt;
        for (char ch : txt) {
            if (!inPct && ch == '%') {
                inPct = true;
                fmt = ch;
            } else if (inPct && (isdigit(ch) || ch == '.' || ch == '-')) {
                fmt += ch;
            } else if (tolower(inPct)) {
                inPct = false;
                bool added = false;
                switch (tolower(ch)) {
                case '%': break;  // %% - just output a %
                case 'm': break;  // %m - auto insert "name"
                case 'l': break;  // %m - auto insert "library"
                case 'd': {  // Convert decimal to either 'd' or '#'
                    if (argp) {
                        AstNode* const nextp = argp->nextp();
                        if (argp->isDouble()) {
                            spliceCvtS(argp, true, 64);
                            ch = '~';
                        } else if (argp->isSigned()) {  // Convert it
                            ch = '~';
                        }
                        argp = nextp;
                    }
                    break;
                }
                case 'p': {  // Pattern
                    const AstNodeDType* const dtypep = argp ? argp->dtypep()->skipRefp() : nullptr;
                    const AstBasicDType* const basicp = dtypep ? dtypep->basicp() : nullptr;
                    if (basicp && basicp->isString()) {
                        added = true;
                        newFormat += "\"%@\"";
                    } else if (basicp && basicp->isDouble()) {
                        added = true;
                        newFormat += "%g";
                    } else if (VN_IS(dtypep, AssocArrayDType)  //
                               || VN_IS(dtypep, WildcardArrayDType)  //
                               || VN_IS(dtypep, ClassRefDType)  //
                               || VN_IS(dtypep, DynArrayDType)  //
                               || VN_IS(dtypep, QueueDType)) {
                        added = true;
                        newFormat += "%@";
                        VNRelinker handle;
                        argp->unlinkFrBack(&handle);
                        AstCMath* const newp
                            = new AstCMath(nodep->fileline(), "VL_TO_STRING(", 0, true);
                        newp->addBodysp(argp);
                        newp->addBodysp(new AstText(nodep->fileline(), ")", true));
                        newp->dtypeSetString();
                        newp->pure(true);
                        newp->protect(false);
                        handle.relink(newp);
                    } else {
                        added = true;
                        if (fmt == "%0") {
                            newFormat += "'h%0h";  // IEEE our choice
                        } else {
                            newFormat += "%d";
                        }
                    }
                    if (argp) argp = argp->nextp();
                    break;
                }
                case 's': {  // Convert string to pack string
                    if (argp && argp->dtypep()->basicp()->isString()) {  // Convert it
                        ch = '@';
                    }
                    if (argp) argp = argp->nextp();
                    break;
                }
                case 't': {  // Convert decimal time to realtime
                    if (argp) {
                        AstNode* const nextp = argp->nextp();
                        if (argp->isDouble()) ch = '^';  // Convert it
                        if (nodep->timeunit().isNone()) {
                            nodep->v3fatalSrc("display %t has no time units");
                        }
                        argp = nextp;
                    }
                    break;
                }
                case 'f':  // FALLTHRU
                case 'g': {
                    if (argp) {
                        AstNode* const nextp = argp->nextp();
                        if (!argp->isDouble()) {
                            iterateCheckReal(nodep, "Display argument", argp, BOTH);
                        }
                        argp = nextp;
                    }
                    break;
                }
                case '?': {  // Unspecified by user, guess
                    if (argp && argp->isDouble()) {
                        ch = 'g';
                    } else if (argp && argp->isString()) {
                        ch = '@';
                    } else if (nodep->missingArgChar() == 'd' && argp->isSigned()) {
                        ch = '~';
                    } else {
                        ch = nodep->missingArgChar();
                    }
                    if (argp) argp = argp->nextp();
                    break;
                }
                default: {  // Most operators, just move to next argument
                    if (argp) argp = argp->nextp();
                    break;
                }
                }  // switch
                if (!added) {
                    fmt += ch;
                    newFormat += fmt;
                }
            } else {
                newFormat += ch;
            }
        }
        nodep->text(newFormat);
        UINFO(9, "  Display out " << nodep->text() << endl);
    }
    void visit(AstDisplay* nodep) override {
        assertAtStatement(nodep);
        if (nodep->filep()) iterateCheckFileDesc(nodep, nodep->filep(), BOTH);
        // Just let all arguments seek their natural sizes
        userIterateChildren(nodep, WidthVP(SELF, BOTH).p());
    }
    void visit(AstElabDisplay* nodep) override {
        assertAtStatement(nodep);
        // Just let all arguments seek their natural sizes
        userIterateChildren(nodep, WidthVP(SELF, BOTH).p());
        if (!m_paramsOnly) {
            V3Const::constifyParamsEdit(nodep->fmtp());  // fmtp may change
            string text = nodep->fmtp()->text();
            if (text.empty()) text = "Elaboration system task message (IEEE 1800-2017 20.11)";
            switch (nodep->displayType()) {
            case VDisplayType::DT_INFO: nodep->v3warn(USERINFO, text); break;
            case VDisplayType::DT_ERROR: nodep->v3warn(USERERROR, text); break;
            case VDisplayType::DT_WARNING: nodep->v3warn(USERWARN, text); break;
            case VDisplayType::DT_FATAL: nodep->v3warn(USERFATAL, text); break;
            default: UASSERT_OBJ(false, nodep, "Unexpected elaboration display type");
            }
            VL_DO_DANGLING(nodep->unlinkFrBack()->deleteTree(), nodep);
        }
    }
    void visit(AstDumpCtl* nodep) override {
        assertAtStatement(nodep);
        // Just let all arguments seek their natural sizes
        userIterateChildren(nodep, WidthVP(SELF, BOTH).p());
    }
    void visit(AstFOpen* nodep) override {
        // Although a system function in IEEE, here a statement which sets the file pointer (MCD)
        assertAtStatement(nodep);
        iterateCheckFileDesc(nodep, nodep->filep(), BOTH);
        userIterateAndNext(nodep->filenamep(), WidthVP(SELF, BOTH).p());
        userIterateAndNext(nodep->modep(), WidthVP(SELF, BOTH).p());
    }
    void visit(AstFOpenMcd* nodep) override {
        assertAtStatement(nodep);
        iterateCheckFileDesc(nodep, nodep->filep(), BOTH);
        userIterateAndNext(nodep->filenamep(), WidthVP(SELF, BOTH).p());
    }
    void visit(AstFClose* nodep) override {
        assertAtStatement(nodep);
        iterateCheckFileDesc(nodep, nodep->filep(), BOTH);
    }
    void visit(AstFError* nodep) override {
        if (m_vup->prelim()) {
            iterateCheckFileDesc(nodep, nodep->filep(), BOTH);
            // We only support string types, not packed array
            iterateCheckString(nodep, "$ferror string result", nodep->strp(), BOTH);
            nodep->dtypeSetLogicUnsized(32, 1, VSigning::SIGNED);  // Spec says integer return
        }
    }
    void visit(AstFEof* nodep) override {
        if (m_vup->prelim()) {
            iterateCheckFileDesc(nodep, nodep->filep(), BOTH);
            nodep->dtypeSetLogicUnsized(32, 1, VSigning::SIGNED);  // Spec says integer return
        }
    }
    void visit(AstFFlush* nodep) override {
        assertAtStatement(nodep);
        if (nodep->filep()) iterateCheckFileDesc(nodep, nodep->filep(), BOTH);
    }
    void visit(AstFRewind* nodep) override {
        iterateCheckFileDesc(nodep, nodep->filep(), BOTH);
        nodep->dtypeSetLogicUnsized(32, 1, VSigning::SIGNED);  // Spec says integer return
    }
    void visit(AstFTell* nodep) override {
        iterateCheckFileDesc(nodep, nodep->filep(), BOTH);
        nodep->dtypeSetLogicUnsized(32, 1, VSigning::SIGNED);  // Spec says integer return
    }
    void visit(AstFSeek* nodep) override {
        iterateCheckFileDesc(nodep, nodep->filep(), BOTH);
        iterateCheckSigned32(nodep, "$fseek offset", nodep->offset(), BOTH);
        iterateCheckSigned32(nodep, "$fseek operation", nodep->operation(), BOTH);
        nodep->dtypeSetLogicUnsized(32, 1, VSigning::SIGNED);  // Spec says integer return
    }
    void visit(AstFGetC* nodep) override {
        if (m_vup->prelim()) {
            iterateCheckFileDesc(nodep, nodep->filep(), BOTH);
            nodep->dtypeSetLogicUnsized(32, 8, VSigning::SIGNED);  // Spec says integer return
        }
    }
    void visit(AstFGetS* nodep) override {
        if (m_vup->prelim()) {
            nodep->dtypeSetSigned32();  // Spec says integer return
            iterateCheckFileDesc(nodep, nodep->filep(), BOTH);
            userIterateAndNext(nodep->strgp(), WidthVP(SELF, BOTH).p());
        }
    }
    void visit(AstFUngetC* nodep) override {
        if (m_vup->prelim()) {
            iterateCheckFileDesc(nodep, nodep->filep(), BOTH);
            iterateCheckSigned32(nodep, "$fungetc character", nodep->charp(), BOTH);
            nodep->dtypeSetLogicUnsized(32, 8, VSigning::SIGNED);  // Spec says integer return
        }
    }
    void visit(AstFRead* nodep) override {
        if (m_vup->prelim()) {
            nodep->dtypeSetSigned32();  // Spec says integer return
            userIterateAndNext(nodep->memp(), WidthVP(SELF, BOTH).p());
            iterateCheckFileDesc(nodep, nodep->filep(), BOTH);
            if (nodep->startp()) {
                iterateCheckSigned32(nodep, "$fread start", nodep->startp(), BOTH);
            }
            if (nodep->countp()) {
                iterateCheckSigned32(nodep, "$fread count", nodep->countp(), BOTH);
            }
        }
    }
    void visit(AstFScanF* nodep) override {
        if (m_vup->prelim()) {
            nodep->dtypeSetSigned32();  // Spec says integer return
            iterateCheckFileDesc(nodep, nodep->filep(), BOTH);
            userIterateAndNext(nodep->exprsp(), WidthVP(SELF, BOTH).p());
        }
    }
    void visit(AstSScanF* nodep) override {
        if (m_vup->prelim()) {
            nodep->dtypeSetSigned32();  // Spec says integer return
            userIterateAndNext(nodep->fromp(), WidthVP(SELF, BOTH).p());
            userIterateAndNext(nodep->exprsp(), WidthVP(SELF, BOTH).p());
        }
    }
    void visit(AstSysIgnore* nodep) override {
        userIterateAndNext(nodep->exprsp(), WidthVP(SELF, BOTH).p());
    }
    void visit(AstSystemF* nodep) override {
        if (m_vup->prelim()) {
            userIterateAndNext(nodep->lhsp(), WidthVP(SELF, BOTH).p());
            nodep->dtypeSetSigned32();  // Spec says integer return
        }
    }
    void visit(AstSysFuncAsTask* nodep) override {
        assertAtStatement(nodep);
        userIterateAndNext(nodep->lhsp(), WidthVP(SELF, BOTH).p());
    }
    void visit(AstSystemT* nodep) override {
        assertAtStatement(nodep);
        userIterateAndNext(nodep->lhsp(), WidthVP(SELF, BOTH).p());
    }
    void visit(AstNodeReadWriteMem* nodep) override {
        assertAtStatement(nodep);
        userIterateAndNext(nodep->filenamep(), WidthVP(SELF, BOTH).p());
        userIterateAndNext(nodep->memp(), WidthVP(SELF, BOTH).p());
        const AstNodeDType* subp = nullptr;
        if (const AstAssocArrayDType* adtypep
            = VN_CAST(nodep->memp()->dtypep()->skipRefp(), AssocArrayDType)) {
            subp = adtypep->subDTypep();
            if (!adtypep->keyDTypep()->skipRefp()->basicp()
                || !adtypep->keyDTypep()->skipRefp()->basicp()->keyword().isIntNumeric()) {
                nodep->memp()->v3error(nodep->verilogKwd()
                                       << " address/key must be integral (IEEE 1800-2017 21.4.1)");
            }
        } else if (const AstUnpackArrayDType* const adtypep
                   = VN_CAST(nodep->memp()->dtypep()->skipRefp(), UnpackArrayDType)) {
            subp = adtypep->subDTypep();
        } else {
            nodep->memp()->v3warn(E_UNSUPPORTED,
                                  "Unsupported: "
                                      << nodep->verilogKwd()
                                      << " into other than unpacked or associative array");
        }
        if (subp
            && (!subp->skipRefp()->basicp()
                || !subp->skipRefp()->basicp()->keyword().isIntNumeric())) {
            nodep->memp()->v3warn(E_UNSUPPORTED,
                                  "Unsupported: " << nodep->verilogKwd()
                                                  << " array values must be integral");
        }
        userIterateAndNext(nodep->lsbp(), WidthVP(SELF, BOTH).p());
        userIterateAndNext(nodep->msbp(), WidthVP(SELF, BOTH).p());
    }
    void visit(AstTestPlusArgs* nodep) override {
        if (m_vup->prelim()) {
            userIterateAndNext(nodep->searchp(), WidthVP{SELF, BOTH}.p());
            nodep->dtypeChgWidthSigned(32, 1, VSigning::SIGNED);  // Spec says integer return
        }
    }
    void visit(AstValuePlusArgs* nodep) override {
        if (m_vup->prelim()) {
            userIterateAndNext(nodep->searchp(), WidthVP(SELF, BOTH).p());
            userIterateAndNext(nodep->outp(), WidthVP(SELF, BOTH).p());
            nodep->dtypeChgWidthSigned(32, 1, VSigning::SIGNED);  // Spec says integer return
        }
    }
    void visit(AstTimeFormat* nodep) override {
        assertAtStatement(nodep);
        iterateCheckSigned32(nodep, "units", nodep->unitsp(), BOTH);
        iterateCheckSigned32(nodep, "precision", nodep->precisionp(), BOTH);
        iterateCheckString(nodep, "suffix", nodep->suffixp(), BOTH);
        iterateCheckSigned32(nodep, "width", nodep->widthp(), BOTH);
    }
    void visit(AstUCStmt* nodep) override {
        // Just let all arguments seek their natural sizes
        assertAtStatement(nodep);
        userIterateChildren(nodep, WidthVP(SELF, BOTH).p());
    }
    void visit(AstAssert* nodep) override {
        assertAtStatement(nodep);
        iterateCheckBool(nodep, "Property", nodep->propp(), BOTH);  // it's like an if() condition.
        userIterateAndNext(nodep->passsp(), nullptr);
        userIterateAndNext(nodep->failsp(), nullptr);
    }
    void visit(AstAssertIntrinsic* nodep) override {
        assertAtStatement(nodep);
        iterateCheckBool(nodep, "Property", nodep->propp(), BOTH);  // it's like an if() condition.
        userIterateAndNext(nodep->passsp(), nullptr);
        userIterateAndNext(nodep->failsp(), nullptr);
    }
    void visit(AstCover* nodep) override {
        assertAtStatement(nodep);
        iterateCheckBool(nodep, "Property", nodep->propp(), BOTH);  // it's like an if() condition.
        userIterateAndNext(nodep->passsp(), nullptr);
    }
    void visit(AstRestrict* nodep) override {
        assertAtStatement(nodep);
        iterateCheckBool(nodep, "Property", nodep->propp(), BOTH);  // it's like an if() condition.
    }
    void visit(AstPin* nodep) override {
        // if (debug()) nodep->dumpTree(cout, "-  PinPre: ");
        // TOP LEVEL NODE
        if (nodep->modVarp() && nodep->modVarp()->isGParam()) {
            // Widthing handled as special init() case
            if (auto* const patternp = VN_CAST(nodep->exprp(), Pattern)) {
                if (const auto* modVarp = nodep->modVarp()) {
                    patternp->childDTypep(modVarp->childDTypep()->cloneTree(false));
                }
            }
            userIterateChildren(nodep, WidthVP(SELF, BOTH).p());
        } else if (!m_paramsOnly) {
            if (!nodep->modVarp()->didWidth()) {
                // Var hasn't been widthed, so make it so.
                userIterate(nodep->modVarp(), nullptr);
            }
            if (!nodep->exprp()) {  // No-connect
                return;
            }
            // Very much like like an assignment, but which side is LH/RHS
            // depends on pin being a in/output/inout.
            userIterateAndNext(nodep->exprp(), WidthVP(nodep->modVarp()->dtypep(), PRELIM).p());
            AstNodeDType* modDTypep = nodep->modVarp()->dtypep();
            AstNodeDType* conDTypep = nodep->exprp()->dtypep();
            if (!modDTypep) nodep->v3fatalSrc("Unlinked pin data type");
            if (!conDTypep) nodep->v3fatalSrc("Unlinked pin data type");
            modDTypep = modDTypep->skipRefp();
            conDTypep = conDTypep->skipRefp();
            AstNodeDType* subDTypep = modDTypep;
            const int modwidth = modDTypep->width();
            const int conwidth = conDTypep->width();
            if (conDTypep == modDTypep  // If match, we're golden
                || similarDTypeRecurse(conDTypep, modDTypep)) {
                userIterateAndNext(nodep->exprp(), WidthVP(subDTypep, FINAL).p());
            } else if (m_cellp->rangep()) {
                const int numInsts = m_cellp->rangep()->elementsConst();
                if (conwidth == modwidth) {
                    // Arrayed instants: widths match so connect to each instance
                    subDTypep = conDTypep;  // = same expr dtype
                } else if (conwidth == numInsts * modwidth) {
                    // Arrayed instants: one bit for each of the instants (each
                    // assign is 1 modwidth wide)
                    subDTypep = conDTypep;  // = same expr dtype (but numInst*pin_dtype)
                } else {
                    // Must be a error according to spec
                    // (Because we need to know if to connect to one or all instants)
                    nodep->v3error(ucfirst(nodep->prettyOperatorName())
                                   << " as part of a module instance array"
                                   << " requires " << modwidth << " or " << modwidth * numInsts
                                   << " bits, but connection's "
                                   << nodep->exprp()->prettyTypeName() << " generates " << conwidth
                                   << " bits. (IEEE 1800-2017 23.3.3)");
                    subDTypep = conDTypep;  // = same expr dtype
                }
                userIterateAndNext(nodep->exprp(), WidthVP(subDTypep, FINAL).p());
            } else {
                if (nodep->modVarp()->direction() == VDirection::REF) {
                    nodep->v3error("Ref connection "
                                   << nodep->modVarp()->prettyNameQ()
                                   << " requires matching types;"
                                   << " ref requires " << modDTypep->prettyDTypeNameQ()
                                   << " data type but connection is "
                                   << conDTypep->prettyDTypeNameQ() << " data type.");
                } else if (nodep->modVarp()->isTristate()) {
                    if (modwidth != conwidth) {
                        // Ideally should call pinReconnectSimple which would tolerate this
                        // then have a conversion warning
                        nodep->v3warn(E_UNSUPPORTED,
                                      "Unsupported: " << ucfirst(nodep->prettyOperatorName())
                                                      << " to inout signal requires " << modwidth
                                                      << " bits, but connection's "
                                                      << nodep->exprp()->prettyTypeName()
                                                      << " generates " << conwidth << " bits.");
                        // otherwise would need some mess to force both sides to proper size
                    }
                } else if (nodep->modVarp()->direction().isWritable()
                           && ((conDTypep->isDouble() && !modDTypep->isDouble())
                               || (!conDTypep->isDouble() && modDTypep->isDouble()))) {
                    nodep->v3warn(E_UNSUPPORTED,
                                  "Unsupported: " << ucfirst(nodep->prettyOperatorName())
                                                  << " connects real to non-real");
                }

                // Check if an interface is connected to a non-interface and vice versa
                if ((VN_IS(modDTypep, IfaceRefDType) && !VN_IS(conDTypep, IfaceRefDType))
                    || (VN_IS(conDTypep, IfaceRefDType) && !VN_IS(modDTypep, IfaceRefDType))) {
                    nodep->v3error("Illegal " << nodep->prettyOperatorName() << ","
                                              << " mismatch between port which is"
                                              << (VN_CAST(modDTypep, IfaceRefDType) ? "" : " not")
                                              << " an interface,"
                                              << " and expression which is"
                                              << (VN_CAST(conDTypep, IfaceRefDType) ? "" : " not")
                                              << " an interface.");
                }

                // TODO Simple dtype checking, should be a more general check
                const AstNodeArrayDType* const exprArrayp = VN_CAST(conDTypep, UnpackArrayDType);
                const AstNodeArrayDType* const modArrayp = VN_CAST(modDTypep, UnpackArrayDType);
                if (exprArrayp && modArrayp && VN_IS(exprArrayp->subDTypep(), IfaceRefDType)
                    && exprArrayp->declRange().elements() != modArrayp->declRange().elements()) {
                    const int exprSize = exprArrayp->declRange().elements();
                    const int modSize = modArrayp->declRange().elements();
                    nodep->v3error("Illegal "
                                   << nodep->prettyOperatorName() << ","
                                   << " mismatch between port which is an interface array of size "
                                   << modSize << ","
                                   << " and expression which is an interface array of size "
                                   << exprSize << ".");
                    UINFO(1, "    Related lo: " << modDTypep << endl);
                    UINFO(1, "    Related hi: " << conDTypep << endl);
                } else if ((exprArrayp && !modArrayp) || (!exprArrayp && modArrayp)) {
                    nodep->v3error("Illegal " << nodep->prettyOperatorName() << ","
                                              << " mismatch between port which is"
                                              << (modArrayp ? "" : " not") << " an array,"
                                              << " and expression which is"
                                              << (exprArrayp ? "" : " not")
                                              << " an array. (IEEE 1800-2017 7.6)");
                    UINFO(1, "    Related lo: " << modDTypep << endl);
                    UINFO(1, "    Related hi: " << conDTypep << endl);
                }
                iterateCheckAssign(nodep, "pin connection", nodep->exprp(), FINAL, subDTypep);
            }
        }
        // if (debug()) nodep->dumpTree(cout, "-  PinOut: ");
    }
    void visit(AstCell* nodep) override {
        VL_RESTORER(m_cellp);
        m_cellp = nodep;
        if (!m_paramsOnly) {
            if (VN_IS(nodep->modp(), NotFoundModule)) {
                // We've resolved parameters and hit a module that we couldn't resolve.  It's
                // finally time to report it.
                // Note only here in V3Width as this is first visitor after V3Dead.
                nodep->modNameFileline()->v3error("Cannot find file containing module: '"
                                                  << nodep->modName() << "'");
                v3Global.opt.filePathLookedMsg(nodep->modNameFileline(), nodep->modName());
            }
            if (nodep->rangep()) userIterateAndNext(nodep->rangep(), WidthVP(SELF, BOTH).p());
            userIterateAndNext(nodep->pinsp(), nullptr);
        }
        userIterateAndNext(nodep->paramsp(), nullptr);
    }
    void visit(AstGatePin* nodep) override {
        if (m_vup->prelim()) {
            userIterateAndNext(nodep->rangep(), WidthVP(SELF, BOTH).p());
            userIterateAndNext(nodep->exprp(), WidthVP(CONTEXT, PRELIM).p());
            nodep->dtypeFrom(nodep->rangep());
            // Very much like like an pin
            const AstNodeDType* const conDTypep = nodep->exprp()->dtypep();
            const int numInsts = nodep->rangep()->elementsConst();
            const int modwidth = numInsts;
            const int conwidth = conDTypep->width();
            if (conwidth == 1 && modwidth > 1) {  // Multiple connections
                AstNodeDType* const subDTypep = nodep->findLogicDType(1, 1, conDTypep->numeric());
                userIterateAndNext(nodep->exprp(), WidthVP(subDTypep, FINAL).p());
                AstNode* const newp = new AstReplicate(nodep->fileline(),
                                                       nodep->exprp()->unlinkFrBack(), numInsts);
                nodep->replaceWith(newp);
            } else {
                // Eliminating so pass down all of vup
                userIterateAndNext(nodep->exprp(), m_vup);
                nodep->replaceWith(nodep->exprp()->unlinkFrBack());
            }
            VL_DO_DANGLING(pushDeletep(nodep), nodep);
        }
    }
    void visit(AstNodeFTask* nodep) override {
        // Grab width from the output variable (if it's a function)
        if (nodep->didWidth()) return;
        if (nodep->doingWidth()) {
            UINFO(5, "Recursive function or task call: " << nodep);
            nodep->v3warn(E_UNSUPPORTED, "Unsupported: Recursive function or task call: "
                                             << nodep->prettyNameQ());
            nodep->recursive(true);
            nodep->didWidth(true);
            return;
        }
        if (nodep->classMethod() && nodep->name() == "rand_mode") {
            nodep->v3error("The 'rand_mode' method is built-in and cannot be overridden"
                           " (IEEE 1800-2017 18.8)");
        } else if (nodep->classMethod() && nodep->name() == "constraint_mode") {
            nodep->v3error("The 'constraint_mode' method is built-in and cannot be overridden"
                           " (IEEE 1800-2017 18.9)");
        }
        // Function hasn't been widthed, so make it so.
        // Would use user1 etc, but V3Width called from too many places to spend a user
        nodep->doingWidth(true);
        m_ftaskp = nodep;
        // First width the function variable, as if is a recursive function we need data type
        if (nodep->fvarp()) userIterate(nodep->fvarp(), nullptr);
        if (nodep->isConstructor()) {
            // Pretend it's void so less special casing needed when look at dtypes
            nodep->dtypeSetVoid();
        } else if (nodep->fvarp()) {
            m_funcp = VN_AS(nodep, Func);
            UASSERT_OBJ(m_funcp, nodep, "FTask with function variable, but isn't a function");
            nodep->dtypeFrom(nodep->fvarp());  // Which will get it from fvarp()->dtypep()
        }
        userIterateChildren(nodep, nullptr);
        nodep->didWidth(true);
        nodep->doingWidth(false);
        m_funcp = nullptr;
        m_ftaskp = nullptr;
        if (nodep->dpiImport() && !nodep->dpiOpenParent() && markHasOpenArray(nodep)) {
            nodep->dpiOpenParentInc();  // Mark so V3Task will wait for a child to build calling
                                        // func
        }
    }
    void visit(AstReturn* nodep) override {
        // IEEE: Assignment-like context
        assertAtStatement(nodep);
        if (!m_funcp) {
            if (nodep->lhsp()) {  // Return w/o value ok other places
                nodep->v3error("Return with return value isn't underneath a function");
            }
        } else {
            if (nodep->lhsp()) {
                // Function hasn't been widthed, so make it so.
                nodep->dtypeFrom(m_funcp->fvarp());
                // AstPattern requires assignments to pass datatype on PRELIM
                userIterateAndNext(nodep->lhsp(), WidthVP(nodep->dtypep(), PRELIM).p());
                iterateCheckAssign(nodep, "Return value", nodep->lhsp(), FINAL, nodep->dtypep());
            }
        }
    }

    void visit(AstFuncRef* nodep) override {
        visit(static_cast<AstNodeFTaskRef*>(nodep));
        nodep->dtypeFrom(nodep->taskp());
        // if (debug()) nodep->dumpTree(cout, "  FuncOut: ");
    }
    // Returns true if dtypep0 and dtypep1 have same dimensions
    static bool areSameSize(AstUnpackArrayDType* dtypep0, AstUnpackArrayDType* dtypep1) {
        const std::vector<AstUnpackArrayDType*> dims0 = dtypep0->unpackDimensions();
        const std::vector<AstUnpackArrayDType*> dims1 = dtypep1->unpackDimensions();
        if (dims0.size() != dims1.size()) return false;
        for (size_t i = 0; i < dims0.size(); ++i) {
            if (dims0[i]->elementsConst() != dims1[i]->elementsConst()) return false;
        }
        return true;
    }
    // Makes sure that port and pin have same size and same datatype
    void checkUnpackedArrayArgs(AstVar* portp, AstNode* pinp) {
        if (AstUnpackArrayDType* const portDtypep
            = VN_CAST(portp->dtypep()->skipRefp(), UnpackArrayDType)) {
            if (AstUnpackArrayDType* const pinDtypep
                = VN_CAST(pinp->dtypep()->skipRefp(), UnpackArrayDType)) {
                if (!areSameSize(portDtypep, pinDtypep)) {
                    pinp->v3warn(E_UNSUPPORTED,
                                 "Shape of the argument does not match the shape of the parameter "
                                     << "(" << pinDtypep->prettyDTypeNameQ() << " v.s. "
                                     << portDtypep->prettyDTypeNameQ() << ")");
                }
                if (portDtypep->basicp()->width() != pinDtypep->basicp()->width()
                    || (portDtypep->basicp()->keyword() != pinDtypep->basicp()->keyword()
                        && !(portDtypep->basicp()->keyword() == VBasicDTypeKwd::LOGIC_IMPLICIT
                             && pinDtypep->basicp()->keyword() == VBasicDTypeKwd::LOGIC)
                        && !(portDtypep->basicp()->keyword() == VBasicDTypeKwd::LOGIC
                             && pinDtypep->basicp()->keyword()
                                    == VBasicDTypeKwd::LOGIC_IMPLICIT))) {
                    pinp->v3warn(E_UNSUPPORTED,
                                 "Shape of the argument does not match the shape of the parameter "
                                     << "(" << pinDtypep->basicp()->prettyDTypeNameQ() << " v.s. "
                                     << portDtypep->basicp()->prettyDTypeNameQ() << ")");
                }
            } else {
                pinp->v3warn(E_UNSUPPORTED, "Argument is not an unpacked array while parameter "
                                                << portp->prettyNameQ() << " is");
            }
        }
    }
    void processFTaskRefArgs(AstNodeFTaskRef* nodep) {
        // For arguments, is assignment-like context; see IEEE rules in AstNodeAssign
        // Function hasn't been widthed, so make it so.
        UINFO(5, "  FTASKREF " << nodep << endl);
        UASSERT_OBJ(nodep->taskp(), nodep, "Unlinked");
        if (nodep->didWidth()) return;
        userIterate(nodep->taskp(), nullptr);
        //
        // And do the arguments to the task/function too
        do {
        reloop:
            const V3TaskConnects tconnects = V3Task::taskConnects(nodep, nodep->taskp()->stmtsp());
            for (const auto& tconnect : tconnects) {
                const AstVar* const portp = tconnect.first;
                AstArg* const argp = tconnect.second;
                AstNode* pinp = argp->exprp();
                if (!pinp) continue;  // Argument error we'll find later
                // Prelim may cause the node to get replaced; we've lost our
                // pointer, so need to iterate separately later
                if (portp->attrSFormat()
                    && (!VN_IS(pinp, SFormatF) || pinp->nextp())) {  // Not already done
                    UINFO(4, "   sformat via metacomment: " << nodep << endl);
                    VNRelinker handle;
                    argp->unlinkFrBackWithNext(&handle);  // Format + additional args, if any
                    AstNode* argsp = nullptr;
                    while (AstArg* const nextargp = VN_AS(argp->nextp(), Arg)) {
                        argsp = AstNode::addNext(
                            argsp, nextargp->exprp()
                                       ->unlinkFrBackWithNext());  // Expression goes to SFormatF
                        nextargp->unlinkFrBack()->deleteTree();  // Remove the call's Arg wrapper
                    }
                    string format;
                    if (VN_IS(pinp, Const)) {
                        format = VN_AS(pinp, Const)->num().toString();
                    } else {
                        pinp->v3error(
                            "Format to $display-like function must have constant format string");
                    }
                    VL_DO_DANGLING(pushDeletep(argp), argp);
                    AstSFormatF* const newp
                        = new AstSFormatF(nodep->fileline(), format, false, argsp);
                    if (!newp->scopeNamep() && newp->formatScopeTracking()) {
                        newp->scopeNamep(new AstScopeName{newp->fileline(), true});
                    }
                    handle.relink(new AstArg(newp->fileline(), "", newp));
                    // Connection list is now incorrect (has extra args in it).
                    goto reloop;  // so exit early; next loop will correct it
                }  //
                else if (portp->basicp() && portp->basicp()->keyword() == VBasicDTypeKwd::STRING
                         && !VN_IS(pinp, CvtPackString)
                         && !VN_IS(pinp, SFormatF)  // Already generates a string
                         && !VN_IS(portp->dtypep(), UnpackArrayDType)  // Unpacked array must match
                         && !(VN_IS(pinp, VarRef)
                              && VN_AS(pinp, VarRef)->varp()->basicp()->keyword()
                                     == VBasicDTypeKwd::STRING)) {
                    UINFO(4, "   Add CvtPackString: " << pinp << endl);
                    VNRelinker handle;
                    pinp->unlinkFrBack(&handle);  // No next, that's the next pin
                    AstNode* const newp = new AstCvtPackString(pinp->fileline(), pinp);
                    handle.relink(newp);
                    pinp = newp;
                }
                // AstPattern requires assignments to pass datatype on PRELIM
                VL_DO_DANGLING(userIterate(pinp, WidthVP(portp->dtypep(), PRELIM).p()), pinp);
            }
        } while (false);
        // Stage 2
        {
            const V3TaskConnects tconnects = V3Task::taskConnects(nodep, nodep->taskp()->stmtsp());
            for (const auto& tconnect : tconnects) {
                AstVar* const portp = tconnect.first;
                const AstArg* const argp = tconnect.second;
                AstNode* const pinp = argp->exprp();
                if (!pinp) continue;  // Argument error we'll find later
                // Change data types based on above accept completion
                if (nodep->taskp()->dpiImport()) checkUnpackedArrayArgs(portp, pinp);
                if (portp->isDouble()) VL_DO_DANGLING(spliceCvtD(pinp), pinp);
            }
        }
        // Stage 3
        {
            const V3TaskConnects tconnects = V3Task::taskConnects(nodep, nodep->taskp()->stmtsp());
            for (const auto& tconnect : tconnects) {
                const AstVar* const portp = tconnect.first;
                const AstArg* const argp = tconnect.second;
                AstNode* const pinp = argp->exprp();
                if (!pinp) continue;  // Argument error we'll find later
                // Do PRELIM again, because above accept may have exited early
                // due to node replacement
                userIterate(pinp, WidthVP(portp->dtypep(), PRELIM).p());
            }
        }
        // Cleanup any open arrays
        if (markHasOpenArray(nodep->taskp())) makeOpenArrayShell(nodep);
        // Stage 4
        {
            const V3TaskConnects tconnects = V3Task::taskConnects(nodep, nodep->taskp()->stmtsp());
            for (const auto& tconnect : tconnects) {
                const AstVar* const portp = tconnect.first;
                const AstArg* const argp = tconnect.second;
                AstNode* const pinp = argp->exprp();
                if (!pinp) continue;  // Argument error we'll find later
                if (portp->direction() == VDirection::REF
                    && !similarDTypeRecurse(portp->dtypep(), pinp->dtypep())) {
                    pinp->v3error("Ref argument requires matching types;"
                                  << " port " << portp->prettyNameQ() << " requires "
                                  << portp->prettyTypeName() << " but connection is "
                                  << pinp->prettyTypeName() << ".");
                } else if (portp->isWritable() && pinp->width() != portp->width()) {
                    pinp->v3warn(E_UNSUPPORTED, "Unsupported: Function output argument "
                                                    << portp->prettyNameQ() << " requires "
                                                    << portp->width() << " bits, but connection's "
                                                    << pinp->prettyTypeName() << " generates "
                                                    << pinp->width() << " bits.");
                    // otherwise would need some mess to force both sides to proper size
                    // (get an ASSIGN with EXTEND on the lhs instead of rhs)
                }
                if (!portp->basicp() || portp->basicp()->isOpaque()) {
                    userIterate(pinp, WidthVP(portp->dtypep(), FINAL).p());
                } else {
                    iterateCheckAssign(nodep, "Function Argument", pinp, FINAL, portp->dtypep());
                }
            }
        }
    }
    void visit(AstNodeFTaskRef* nodep) override {
        // For arguments, is assignment-like context; see IEEE rules in AstNodeAssign
        // Function hasn't been widthed, so make it so.
        UINFO(5, "  FTASKREF " << nodep << endl);
        UASSERT_OBJ(nodep->taskp(), nodep, "Unlinked");
        if (nodep->didWidth()) return;
        userIterate(nodep->taskp(), nullptr);
        // And do the arguments to the task/function too
        processFTaskRefArgs(nodep);
        nodep->didWidth(true);
    }
    void visit(AstNodeProcedure* nodep) override {
        assertAtStatement(nodep);
        m_procedurep = nodep;
        userIterateChildren(nodep, nullptr);
        m_procedurep = nullptr;
    }
<<<<<<< HEAD
    virtual void visit(AstSenItem* nodep) override {
        UASSERT_OBJ(nodep->isClocked(), nodep, "Invalid edge");
        // Optimize concat/replicate senitems; this has to be done here at the latest, otherwise we
        // emit WIDTHCONCAT if there are unsized constants
        if (VN_IS(nodep->sensp(), Concat) || VN_IS(nodep->sensp(), Replicate)) {
            auto* const concatOrReplp = VN_CAST(nodep->sensp(), NodeBiop);
            auto* const rhsp = concatOrReplp->rhsp()->unlinkFrBack();
            if (nodep->edgeType() == VEdgeType::ET_CHANGED) {
                // If it's ET_CHANGED, split concatenations into multiple senitems
                auto* const lhsp = concatOrReplp->lhsp()->unlinkFrBack();
                nodep->addNextHere(new AstSenItem{lhsp->fileline(), nodep->edgeType(), lhsp});
            }  // Else only use the RHS
            nodep->replaceWith(new AstSenItem{rhsp->fileline(), nodep->edgeType(), rhsp});
            VL_DO_DANGLING(nodep->deleteTree(), nodep);
        } else {
            userIterateChildren(nodep, WidthVP(SELF, BOTH).p());
        }
    }
    virtual void visit(AstWait* nodep) override {
        if (VN_IS(m_ftaskp, Func)) {
            nodep->v3error("Wait statements are not legal in functions. Suggest use a task "
                           "(IEEE 1800-2017 13.4.4)");
            VL_DO_DANGLING(nodep->unlinkFrBack()->deleteTree(), nodep);
            return;
        }
        if (nodep->fileline()->timingOn()) {
            if (v3Global.opt.timing().isSetTrue()) {
                userIterate(nodep->condp(), WidthVP(SELF, PRELIM).p());
                iterateNull(nodep->bodysp());
                return;
            } else if (v3Global.opt.timing().isSetFalse()) {
                nodep->v3warn(E_NOTIMING, "Wait statements require --timing");
            } else {
                nodep->v3warn(E_NEEDTIMINGOPT, "Use --timing or --no-timing to specify how wait "
                                               "statements should be handled");
            }
        }
        // If we ignore timing:
        // Statements we'll just execute immediately; equivalent to if they followed this
        if (AstNode* const bodysp = nodep->bodysp()) {
            bodysp->unlinkFrBackWithNext();
            nodep->replaceWith(bodysp);
        } else {
            nodep->unlinkFrBack();
        }
        VL_DO_DANGLING(nodep->deleteTree(), nodep);
    }
    virtual void visit(AstWith* nodep) override {
=======
    void visit(AstWith* nodep) override {
>>>>>>> 38a8d7fb
        // Should otherwise be underneath a method call
        AstNodeDType* const vdtypep = m_vup->dtypeNullSkipRefp();
        {
            VL_RESTORER(m_withp);
            m_withp = nodep;
            userIterateChildren(nodep->indexArgRefp(), nullptr);
            userIterateChildren(nodep->valueArgRefp(), nullptr);
            if (vdtypep) {
                userIterateAndNext(nodep->exprp(), WidthVP(nodep->dtypep(), PRELIM).p());
            } else {  // 'sort with' allows arbitrary type
                userIterateAndNext(nodep->exprp(), WidthVP(SELF, PRELIM).p());
            }
            nodep->dtypeFrom(nodep->exprp());
            iterateCheckAssign(nodep, "'with' return value", nodep->exprp(), FINAL,
                               nodep->dtypep());
        }
    }
    void visit(AstLambdaArgRef* nodep) override {
        UASSERT_OBJ(m_withp, nodep, "LambdaArgRef not underneath 'with' lambda");
        if (nodep->index()) {
            nodep->dtypeFrom(m_withp->indexArgRefp());
        } else {
            nodep->dtypeFrom(m_withp->valueArgRefp());
        }
    }
    void visit(AstNetlist* nodep) override {
        // Iterate modules backwards, in bottom-up order.  That's faster
        userIterateChildrenBackwards(nodep, nullptr);
    }

    //--------------------
    // Default
    void visit(AstNodeMath* nodep) override {
        if (!nodep->didWidth()) {
            nodep->v3fatalSrc(
                "Visit function missing? Widthed function missing for math node: " << nodep);
        }
        userIterateChildren(nodep, nullptr);
    }
    void visit(AstNode* nodep) override {
        // Default: Just iterate
        UASSERT_OBJ(!m_vup, nodep,
                    "Visit function missing? Widthed expectation for this node: " << nodep);
        userIterateChildren(nodep, nullptr);
    }

    //----------------------------------------------------------------------
    // WIDTH METHODs -- all iterate

    void visit_Or_Lu64(AstNodeUniop* nodep) {
        // CALLER: AstBitsToRealD
        // Real: Output real
        // LHS presumed self-determined, then coerced to real
        if (m_vup->prelim()) {  // First stage evaluation
            nodep->dtypeSetDouble();
            AstNodeDType* const subDTypep = nodep->findLogicDType(64, 64, VSigning::UNSIGNED);
            // Self-determined operand
            userIterateAndNext(nodep->lhsp(), WidthVP(SELF, PRELIM).p());
            iterateCheck(nodep, "LHS", nodep->lhsp(), SELF, FINAL, subDTypep, EXTEND_EXP);
        }
    }
    void visit(AstIToRD* nodep) override {
        // Real: Output real
        // LHS presumed self-determined, then coerced to real
        if (m_vup->prelim()) {  // First stage evaluation
            nodep->dtypeSetDouble();
            // Self-determined operand (TODO check if numeric type)
            userIterateAndNext(nodep->lhsp(), WidthVP(SELF, PRELIM).p());
            if (nodep->lhsp()->isSigned()) {
                nodep->replaceWith(
                    new AstISToRD(nodep->fileline(), nodep->lhsp()->unlinkFrBack()));
                VL_DO_DANGLING(nodep->deleteTree(), nodep);
            }
        }
    }
    void visit(AstISToRD* nodep) override {
        // Real: Output real
        // LHS presumed self-determined, then coerced to real
        if (m_vup->prelim()) {  // First stage evaluation
            nodep->dtypeSetDouble();
            // Self-determined operand (TODO check if numeric type)
            userIterateAndNext(nodep->lhsp(), WidthVP(SELF, PRELIM).p());
        }
    }
    void visit_Os32_Lr(AstNodeUniop* nodep) {
        // CALLER: RToI
        // Real: LHS real
        // LHS presumed self-determined, then coerced to real
        if (m_vup->prelim()) {  // First stage evaluation
            iterateCheckReal(nodep, "LHS", nodep->lhsp(), BOTH);
            nodep->dtypeSetSigned32();
        }
    }
    void visit_Ou64_Lr(AstNodeUniop* nodep) {
        // CALLER: RealToBits
        // Real: LHS real
        // LHS presumed self-determined, then coerced to real
        if (m_vup->prelim()) {  // First stage evaluation
            iterateCheckReal(nodep, "LHS", nodep->lhsp(), BOTH);
            nodep->dtypeSetUInt64();
        }
    }

    void visit_log_not(AstNode* nodep) {
        // CALLER: LogNot
        // Width-check: lhs 1 bit
        // Real: Allowed; implicitly compares with zero
        // We calculate the width of the UNDER expression.
        // We then check its width to see if it's legal, and edit if not
        // We finally set the width of our output
        // IEEE-2012: Table 11-21 and 11.8.1 (same as RedAnd):
        //   LHS is self-determined
        //   Width: 1 bit out
        //   Sign: unsigned out (11.8.1)
        UASSERT_OBJ(!nodep->op2p(), nodep, "For unary ops only!");
        if (m_vup->prelim()) {
            iterateCheckBool(nodep, "LHS", nodep->op1p(), BOTH);
            nodep->dtypeSetBit();
        }
    }
    void visit_log_and_or(AstNodeBiop* nodep) {
        // CALLER: LogAnd, LogOr, LogEq, LogIf
        // Widths: 1 bit out, lhs 1 bit, rhs 1 bit
        // IEEE-2012 Table 11-21:
        //   LHS is self-determined
        //   RHS is self-determined
        if (m_vup->prelim()) {
            iterateCheckBool(nodep, "LHS", nodep->lhsp(), BOTH);
            iterateCheckBool(nodep, "RHS", nodep->rhsp(), BOTH);
            nodep->dtypeSetBit();
        }
    }
    void visit_red_and_or(AstNodeUniop* nodep) {
        // CALLER: RedAnd, RedOr, ...
        // Signed: Output unsigned, Lhs/Rhs/etc non-real (presumed, not in IEEE)
        // IEEE-2012: Table 11-21 and 11.8.1:
        //   LHS is self-determined
        //   Width: 1 bit out
        //   Sign: unsigned out (11.8.1)
        if (m_vup->prelim()) {
            iterateCheckSizedSelf(nodep, "LHS", nodep->lhsp(), SELF, BOTH);
            nodep->dtypeSetBit();
        }
    }
    void visit_red_unknown(AstNodeUniop* nodep) {
        // CALLER: IsUnknown
        // Signed: Output unsigned, Lhs/Rhs/etc non-real (presumed, not in IEEE)
        // IEEE-2012: Table 11-21 and 11.8.1:
        //   LHS is self-determined
        //   Width: 1 bit out
        //   Sign: unsigned out (11.8.1)
        if (m_vup->prelim()) {
            userIterateAndNext(nodep->lhsp(), WidthVP(SELF, BOTH).p());
            nodep->dtypeSetBit();
        }
    }

    void visit_cmp_eq_gt(AstNodeBiop* nodep, bool realok) {
        // CALLER: AstEq, AstGt, ..., AstLtS
        // Real allowed if and only if real_lhs set
        // See IEEE-2012 11.4.4, and 11.8.1:
        //   Widths: 1 bit out, width is max of LHS or RHS
        //   Sign:  signed compare (not output) if both signed, compare is signed,
        //             width mismatches sign extend
        //             else, compare is unsigned, **zero-extends**
        //   Real:  If either real, other side becomes real and real compare
        //   TODO: chandle/class handle/iface handle: WildEq/WildNeq same as Eq/Neq
        //   TODO: chandle/class handle/iface handle only allowed to self-compare or against null
        //   TODO: chandle/class handle/iface handle no relational compares
        UASSERT_OBJ(nodep->rhsp(), nodep, "For binary ops only!");
        if (m_vup->prelim()) {
            userIterateAndNext(nodep->lhsp(), WidthVP(CONTEXT, PRELIM).p());
            userIterateAndNext(nodep->rhsp(), WidthVP(CONTEXT, PRELIM).p());
            if (nodep->lhsp()->isDouble() || nodep->rhsp()->isDouble()) {
                if (!realok) nodep->v3error("Real not allowed as operand to in ?== operator");
                if (AstNodeBiop* const newp = replaceWithDVersion(nodep)) {
                    VL_DANGLING(nodep);
                    nodep = newp;  // Process new node instead
                    iterateCheckReal(nodep, "LHS", nodep->lhsp(), FINAL);
                    iterateCheckReal(nodep, "RHS", nodep->rhsp(), FINAL);
                }
            } else if (nodep->lhsp()->isString() || nodep->rhsp()->isString()) {
                if (AstNodeBiop* const newp = replaceWithNVersion(nodep)) {
                    VL_DANGLING(nodep);
                    nodep = newp;  // Process new node instead
                    iterateCheckString(nodep, "LHS", nodep->lhsp(), FINAL);
                    iterateCheckString(nodep, "RHS", nodep->rhsp(), FINAL);
                }
            } else {
                const bool signedFl = nodep->lhsp()->isSigned() && nodep->rhsp()->isSigned();
                if (AstNodeBiop* const newp = replaceWithUOrSVersion(nodep, signedFl)) {
                    VL_DANGLING(nodep);
                    nodep = newp;  // Process new node instead
                }
                const int width = std::max(nodep->lhsp()->width(), nodep->rhsp()->width());
                const int ewidth = std::max(nodep->lhsp()->widthMin(), nodep->rhsp()->widthMin());
                AstNodeDType* const subDTypep
                    = nodep->findLogicDType(width, ewidth, VSigning::fromBool(signedFl));
                bool warnOn = true;
                if (!signedFl && width == 32) {
                    // Waive on unsigned < or <= if RHS is narrower, since can't give wrong answer
                    if ((VN_IS(nodep, Lt) || VN_IS(nodep, Lte))
                        && (nodep->lhsp()->width() >= nodep->rhsp()->widthMin())) {
                        warnOn = false;
                    }
                    // Waive on unsigned > or >= if RHS is wider, since can't give wrong answer
                    if ((VN_IS(nodep, Gt) || VN_IS(nodep, Gte))
                        && (nodep->lhsp()->widthMin() >= nodep->rhsp()->width())) {
                        warnOn = false;
                    }
                }
                iterateCheck(nodep, "LHS", nodep->lhsp(), CONTEXT, FINAL, subDTypep,
                             (signedFl ? EXTEND_LHS : EXTEND_ZERO), warnOn);
                iterateCheck(nodep, "RHS", nodep->rhsp(), CONTEXT, FINAL, subDTypep,
                             (signedFl ? EXTEND_LHS : EXTEND_ZERO), warnOn);
            }
            nodep->dtypeSetBit();
        }
    }
    void visit_cmp_real(AstNodeBiop* nodep) {
        // CALLER: EqD, LtD
        // Widths: 1 bit out, lhs width == rhs width
        // Signed compare (not output) if both sides signed
        // Real if and only if real_allow set
        // IEEE, 11.4.4: relational compares (<,>,<=,>=,==,===,!=,!==) use
        // "zero padding" on unsigned
        UASSERT_OBJ(nodep->rhsp(), nodep, "For binary ops only!");
        if (m_vup->prelim()) {
            // See similar handling in visit_cmp_eq_gt where created
            iterateCheckReal(nodep, "LHS", nodep->lhsp(), BOTH);
            iterateCheckReal(nodep, "RHS", nodep->rhsp(), BOTH);
            nodep->dtypeSetBit();
        }
    }
    void visit_cmp_string(AstNodeBiop* nodep) {
        // CALLER: EqN, LtN
        // Widths: 1 bit out, lhs width == rhs width
        // String compare (not output)
        // Real if and only if real_allow set
        UASSERT_OBJ(nodep->rhsp(), nodep, "For binary ops only!");
        if (m_vup->prelim()) {
            // See similar handling in visit_cmp_eq_gt where created
            iterateCheckString(nodep, "LHS", nodep->lhsp(), BOTH);
            iterateCheckString(nodep, "RHS", nodep->rhsp(), BOTH);
            nodep->dtypeSetBit();
        }
    }

    void visit_Os32_string(AstNodeUniop* nodep) {
        // CALLER: LenN
        // Widths: 32 bit out
        UASSERT_OBJ(nodep->lhsp(), nodep, "For unary ops only!");
        if (m_vup->prelim()) {
            // See similar handling in visit_cmp_eq_gt where created
            iterateCheckString(nodep, "LHS", nodep->lhsp(), BOTH);
            nodep->dtypeSetSigned32();
        }
    }

    void visit_negate_not(AstNodeUniop* nodep, bool real_ok) {
        // CALLER: (real_ok=false) Not
        // CALLER: (real_ok=true) Negate - allow real numbers
        // Signed: From lhs
        // IEEE-2012 Table 11-21:
        //    Widths: out width = lhs width
        UASSERT_OBJ(!nodep->op2p(), nodep, "For unary ops only!");
        if (m_vup->prelim()) {
            userIterateAndNext(nodep->lhsp(), WidthVP(CONTEXT, PRELIM).p());
            if (!real_ok) checkCvtUS(nodep->lhsp());
        }
        if (real_ok && nodep->lhsp()->isDouble()) {
            spliceCvtD(nodep->lhsp());
            if (AstNodeUniop* const newp = replaceWithDVersion(nodep)) {
                VL_DANGLING(nodep);
                nodep = newp;  // Process new node instead
                iterateCheckReal(nodep, "LHS", nodep->lhsp(), BOTH);
                nodep->dtypeSetDouble();
                return;
            }
        } else {
            // Note there aren't yet uniops that need version changes
            // So no need to call replaceWithUOrSVersion(nodep, nodep->isSigned())
        }
        if (m_vup->prelim()) nodep->dtypeFrom(nodep->lhsp());
        if (m_vup->final()) {
            AstNodeDType* const expDTypep = m_vup->dtypeOverridep(nodep->dtypep());
            nodep->dtypep(expDTypep);  // Propagate expression type to negation
            AstNodeDType* const subDTypep = expDTypep;
            // Some warning suppressions
            bool lhsWarn = true;
            if (VN_IS(nodep, Negate)) {
                // Warn if user wants extra bit from carry
                if (subDTypep->widthMin() == (nodep->lhsp()->widthMin() + 1)) lhsWarn = false;
            }
            iterateCheck(nodep, "LHS", nodep->lhsp(), CONTEXT, FINAL, subDTypep, EXTEND_EXP,
                         lhsWarn);
        }
    }

    void visit_signed_unsigned(AstNodeUniop* nodep, VSigning rs_out) {
        // CALLER: Signed, Unsigned
        // Width: lhs is self determined width
        // See IEEE-2012 6.24.1:
        //   Width: Returns packed array, of size $bits(expression).
        //   Sign: Output sign is as specified by operation
        //   TODO: Type: Two-state if input is two-state, else four-state
        UASSERT_OBJ(!nodep->op2p(), nodep, "For unary ops only!");
        if (m_vup->prelim()) {
            userIterateAndNext(nodep->lhsp(), WidthVP(SELF, PRELIM).p());
            checkCvtUS(nodep->lhsp());
            const int width = nodep->lhsp()->width();
            AstNodeDType* const expDTypep = nodep->findLogicDType(width, width, rs_out);
            nodep->dtypep(expDTypep);
            AstNodeDType* const subDTypep = expDTypep;
            // The child's width is self determined
            iterateCheck(nodep, "LHS", nodep->lhsp(), SELF, FINAL, subDTypep, EXTEND_EXP);
        }
    }

    void visit_shift(AstNodeBiop* nodep) {
        // CALLER: ShiftL, ShiftR, ShiftRS
        // Widths: Output width from lhs, rhs<33 bits
        // Signed: Output signed iff LHS signed; unary operator
        // See IEEE 2012 11.4.10:
        //   RHS is self-determined. RHS is always treated as unsigned, has no effect on result.
        iterate_shift_prelim(nodep);
        nodep->dtypeChgSigned(nodep->lhsp()->isSigned());
        const AstNodeBiop* const newp = iterate_shift_final(nodep);
        VL_DANGLING(nodep);
        if (newp) {}  // Ununused
    }
    void iterate_shift_prelim(AstNodeBiop* nodep) {
        // Shifts
        // See IEEE-2012 11.4.10 and Table 11-21.
        //   RHS is self-determined. RHS is always treated as unsigned, has no effect on result.
        if (m_vup->prelim()) {
            userIterateAndNext(nodep->lhsp(), WidthVP(SELF, PRELIM).p());
            checkCvtUS(nodep->lhsp());
            iterateCheckSizedSelf(nodep, "RHS", nodep->rhsp(), SELF, BOTH);
            nodep->dtypeFrom(nodep->lhsp());
        }
    }
    AstNodeBiop* iterate_shift_final(AstNodeBiop* nodep) {
        // Nodep maybe edited
        if (m_vup->final()) {
            AstNodeDType* const expDTypep = m_vup->dtypeOverridep(nodep->dtypep());
            AstNodeDType* const subDTypep = expDTypep;
            nodep->dtypeFrom(expDTypep);
            // ShiftRS converts to ShiftR, but not vice-versa
            if (VN_IS(nodep, ShiftRS)) {
                if (AstNodeBiop* const newp = replaceWithUOrSVersion(nodep, nodep->isSigned())) {
                    VL_DANGLING(nodep);
                    nodep = newp;  // Process new node instead
                }
            }
            bool warnOn = true;
            // No warning if "X = 1'b1<<N"; assume user is doing what they want
            if (nodep->lhsp()->isOne() && VN_IS(nodep->backp(), NodeAssign)) warnOn = false;
            iterateCheck(nodep, "LHS", nodep->lhsp(), CONTEXT, FINAL, subDTypep, EXTEND_EXP,
                         warnOn);
            if (nodep->rhsp()->width() > 32) {
                AstConst* const shiftp = VN_CAST(nodep->rhsp(), Const);
                if (shiftp && shiftp->num().mostSetBitP1() <= 32) {
                    // If (number)<<96'h1, then make it into (number)<<32'h1
                    V3Number num(shiftp, 32, 0);
                    num.opAssign(shiftp->num());
                    AstNode* const shiftrhsp = nodep->rhsp();
                    nodep->rhsp()->replaceWith(new AstConst(shiftrhsp->fileline(), num));
                    VL_DO_DANGLING(shiftrhsp->deleteTree(), shiftrhsp);
                }
            }
        }
        return nodep;  // May edit
    }

    void visit_boolmath_and_or(AstNodeBiop* nodep) {
        // CALLER: And, Or, Xor, ...
        // Lint widths: out width = lhs width = rhs width
        // Signed: if lhs & rhs signed
        // IEEE-2012 Table 11-21:
        //    Width: max(LHS, RHS)
        UASSERT_OBJ(nodep->rhsp(), nodep, "For binary ops only!");
        // If errors are off, we need to follow the spec; thus we really need to do the max()
        // because the rhs could be larger, and we need to have proper editing to get the widths
        // to be the same for our operations.
        if (m_vup->prelim()) {  // First stage evaluation
            // Determine expression widths only relying on what's in the subops
            userIterateAndNext(nodep->lhsp(), WidthVP(CONTEXT, PRELIM).p());
            userIterateAndNext(nodep->rhsp(), WidthVP(CONTEXT, PRELIM).p());
            checkCvtUS(nodep->lhsp());
            checkCvtUS(nodep->rhsp());
            const int width = std::max(nodep->lhsp()->width(), nodep->rhsp()->width());
            const int mwidth = std::max(nodep->lhsp()->widthMin(), nodep->rhsp()->widthMin());
            const bool expSigned = (nodep->lhsp()->isSigned() && nodep->rhsp()->isSigned());
            nodep->dtypeChgWidthSigned(width, mwidth, VSigning::fromBool(expSigned));
        }
        if (m_vup->final()) {
            AstNodeDType* const expDTypep = m_vup->dtypeOverridep(nodep->dtypep());
            AstNodeDType* const subDTypep = expDTypep;
            nodep->dtypeFrom(expDTypep);
            // Error report and change sizes for suboperands of this node.
            iterateCheck(nodep, "LHS", nodep->lhsp(), CONTEXT, FINAL, subDTypep, EXTEND_EXP);
            iterateCheck(nodep, "RHS", nodep->rhsp(), CONTEXT, FINAL, subDTypep, EXTEND_EXP);
        }
    }

    void visit_add_sub_replace(AstNodeBiop* nodep, bool real_ok) {
        // CALLER: (real_ok=false) AddS, SubS, ...
        // CALLER: (real_ok=true) Add, Sub, ...
        // Widths: out width = lhs width = rhs width
        // Signed: Replace operator with signed operator, or signed to unsigned
        // Real: Replace operator with real operator
        // IEEE-2012 Table 11-21:
        //    Width: max(LHS, RHS)
        // If errors are off, we need to follow the spec; thus we really need to do the max()
        // because the rhs could be larger, and we need to have proper editing to get the widths
        // to be the same for our operations.
        //
        // if (debug() >= 9) { UINFO(0,"-rus "<<m_vup<<endl); nodep->dumpTree(cout, "-rusin-"); }
        if (m_vup->prelim()) {  // First stage evaluation
            // Determine expression widths only relying on what's in the subops
            userIterateAndNext(nodep->lhsp(), WidthVP(CONTEXT, PRELIM).p());
            userIterateAndNext(nodep->rhsp(), WidthVP(CONTEXT, PRELIM).p());
            if (!real_ok) {
                checkCvtUS(nodep->lhsp());
                checkCvtUS(nodep->rhsp());
            }
            if (nodep->lhsp()->isDouble() || nodep->rhsp()->isDouble()) {
                spliceCvtD(nodep->lhsp());
                spliceCvtD(nodep->rhsp());
                if (AstNodeBiop* const newp = replaceWithDVersion(nodep)) {
                    VL_DANGLING(nodep);
                    nodep = newp;  // Process new node instead
                }
                nodep->dtypeSetDouble();
                iterateCheckReal(nodep, "LHS", nodep->lhsp(), FINAL);
                iterateCheckReal(nodep, "RHS", nodep->rhsp(), FINAL);
                return;
            } else {
                const int width = std::max(nodep->lhsp()->width(), nodep->rhsp()->width());
                const int mwidth = std::max(nodep->lhsp()->widthMin(), nodep->rhsp()->widthMin());
                const bool expSigned = (nodep->lhsp()->isSigned() && nodep->rhsp()->isSigned());
                nodep->dtypeChgWidthSigned(width, mwidth, VSigning::fromBool(expSigned));
            }
        }
        if (m_vup->final()) {
            // Parent's data type was computed using the max(upper, nodep->dtype)
            AstNodeDType* const expDTypep = m_vup->dtypeOverridep(nodep->dtypep());
            AstNodeDType* const subDTypep = expDTypep;
            nodep->dtypeFrom(expDTypep);
            // We don't use LHS && RHS -- unspecified language corner, see t_math_signed5 test
            // bool expSigned = (nodep->lhsp()->isSigned() && nodep->rhsp()->isSigned());
            if (AstNodeBiop* const newp = replaceWithUOrSVersion(nodep, expDTypep->isSigned())) {
                VL_DANGLING(nodep);
                nodep = newp;  // Process new node instead
            }
            // Some warning suppressions
            bool lhsWarn = true;
            bool rhsWarn = true;
            if (VN_IS(nodep, Add) || VN_IS(nodep, Sub)) {
                // Warn if user wants extra bit from carry
                if (subDTypep->widthMin() == (nodep->lhsp()->widthMin() + 1)) lhsWarn = false;
                if (subDTypep->widthMin() == (nodep->rhsp()->widthMin() + 1)) rhsWarn = false;
            } else if (VN_IS(nodep, Mul) || VN_IS(nodep, MulS)) {
                if (subDTypep->widthMin() >= (nodep->lhsp()->widthMin())) lhsWarn = false;
                if (subDTypep->widthMin() >= (nodep->rhsp()->widthMin())) rhsWarn = false;
            }
            // Final call, so make sure children check their sizes
            // Error report and change sizes for suboperands of this node.
            iterateCheck(nodep, "LHS", nodep->lhsp(), CONTEXT, FINAL, subDTypep, EXTEND_EXP,
                         lhsWarn);
            iterateCheck(nodep, "RHS", nodep->rhsp(), CONTEXT, FINAL, subDTypep, EXTEND_EXP,
                         rhsWarn);
        }
        // if (debug() >= 9) nodep->dumpTree(cout, "-rusou-");
    }
    void visit_real_add_sub(AstNodeBiop* nodep) {
        // CALLER: AddD, MulD, ...
        if (m_vup->prelim()) {  // First stage evaluation
            // Note similar steps in visit_add_sub_replace promotion to double
            iterateCheckReal(nodep, "LHS", nodep->lhsp(), BOTH);
            iterateCheckReal(nodep, "RHS", nodep->rhsp(), BOTH);
            nodep->dtypeSetDouble();
        }
    }
    void visit_real_neg_ceil(AstNodeUniop* nodep) {
        // CALLER: Negate, Ceil, Log, ...
        if (m_vup->prelim()) {  // First stage evaluation
            // See alsl visit_negate_not conversion
            iterateCheckReal(nodep, "LHS", nodep->lhsp(), BOTH);
            nodep->dtypeSetDouble();
        }
    }

    //----------------------------------------------------------------------
    // LOWER LEVEL WIDTH METHODS  (none iterate)

    bool widthBad(AstNode* nodep, AstNodeDType* expDTypep) {
        const int expWidth = expDTypep->width();
        int expWidthMin = expDTypep->widthMin();
        UASSERT_OBJ(nodep->dtypep(), nodep,
                    "Under node " << nodep->prettyTypeName()
                                  << " has no dtype?? Missing Visitor func?");
        UASSERT_OBJ(nodep->width() != 0, nodep,
                    "Under node " << nodep->prettyTypeName()
                                  << " has no expected width?? Missing Visitor func?");
        UASSERT_OBJ(expWidth != 0, nodep,
                    "Node " << nodep->prettyTypeName()
                            << " has no expected width?? Missing Visitor func?");
        if (expWidthMin == 0) expWidthMin = expWidth;
        if (nodep->dtypep()->width() == expWidth) return false;
        if (nodep->dtypep()->widthSized() && nodep->width() != expWidthMin) return true;
        if (!nodep->dtypep()->widthSized() && nodep->widthMin() > expWidthMin) return true;
        return false;
    }

    void fixWidthExtend(AstNode* nodep, AstNodeDType* expDTypep, ExtendRule extendRule) {
        // Fix the width mismatch by extending or truncating bits
        // *ONLY* call this from checkWidth()
        // Truncation is rarer, but can occur:  parameter [3:0] FOO = 64'h12312;
        // A(CONSTwide)+B becomes  A(CONSTwidened)+B
        // A(somewide)+B  becomes  A(TRUNC(somewide,width))+B
        //                    or   A(EXTRACT(somewide,width,0))+B
        // Sign extension depends on the type of the *present*
        // node, while the output dtype is the *expected* sign.
        // It is reasonable to have sign extension with unsigned output,
        // for example $unsigned(a)+$signed(b), the SIGNED(B) will be unsigned dtype out
        UINFO(4, "  widthExtend_(r=" << extendRule << ") old: " << nodep << endl);
        if (extendRule == EXTEND_OFF) return;
        AstConst* const constp = VN_CAST(nodep, Const);
        const int expWidth = expDTypep->width();
        if (constp && !constp->num().isNegative()) {
            // Save later constant propagation work, just right-size it.
            V3Number num(nodep, expWidth);
            num.opAssign(constp->num());
            num.isSigned(false);
            AstNode* const newp = new AstConst(nodep->fileline(), num);
            constp->replaceWith(newp);
            VL_DO_DANGLING(pushDeletep(constp), constp);
            VL_DANGLING(nodep);
            nodep = newp;
        } else if (expWidth < nodep->width()) {
            // Trunc - Extract
            VNRelinker linker;
            nodep->unlinkFrBack(&linker);
            AstNode* const newp = new AstSel(nodep->fileline(), nodep, 0, expWidth);
            newp->didWidth(true);  // Don't replace dtype with unsigned
            linker.relink(newp);
            nodep = newp;
        } else {
            // Extend
            VNRelinker linker;
            nodep->unlinkFrBack(&linker);
            bool doSigned = false;
            switch (extendRule) {
            case EXTEND_ZERO: doSigned = false; break;
            case EXTEND_EXP: doSigned = nodep->isSigned() && expDTypep->isSigned(); break;
            case EXTEND_LHS: doSigned = nodep->isSigned(); break;
            default: nodep->v3fatalSrc("bad case");
            }
            AstNode* const newp
                = (doSigned ? static_cast<AstNode*>(new AstExtendS{nodep->fileline(), nodep})
                            : static_cast<AstNode*>(new AstExtend{nodep->fileline(), nodep}));
            linker.relink(newp);
            nodep = newp;
        }
        if (expDTypep->isDouble() && !nodep->isDouble()) {
            // For AstVar init() among others
            // TODO do all to-real and to-integer conversions in this function
            // rather than in callers
            AstNode* const newp = spliceCvtD(nodep);
            nodep = newp;
        }
        nodep->dtypeFrom(expDTypep);
        UINFO(4, "             _new: " << nodep << endl);
    }

    void fixWidthReduce(AstNode* nodep) {
        // Fix the width mismatch by adding a reduction OR operator
        // IF (A(CONSTwide)) becomes  IF (A(CONSTreduced))
        // IF (A(somewide))  becomes  IF (A(REDOR(somewide)))
        // Attempt to fix it quietly
        const int expWidth = 1;
        const int expSigned = false;
        UINFO(4, "  widthReduce_old: " << nodep << endl);
        AstConst* const constp = VN_CAST(nodep, Const);
        if (constp) {
            V3Number num(nodep, expWidth);
            num.opRedOr(constp->num());
            num.isSigned(expSigned);
            AstNode* const newp = new AstConst(nodep->fileline(), num);
            constp->replaceWith(newp);
            VL_DO_DANGLING(constp->deleteTree(), constp);
            VL_DANGLING(nodep);
            nodep = newp;
        } else {
            VNRelinker linker;
            nodep->unlinkFrBack(&linker);
            AstNode* const newp = new AstRedOr(nodep->fileline(), nodep);
            linker.relink(newp);
            nodep = newp;
        }
        nodep->dtypeChgWidthSigned(expWidth, expWidth, VSigning::fromBool(expSigned));
        UINFO(4, "             _new: " << nodep << endl);
    }

    bool fixAutoExtend(AstNode*& nodepr, int expWidth) {
        // For SystemVerilog '0,'1,'x,'z, autoextend and don't warn
        if (AstConst* const constp = VN_CAST(nodepr, Const)) {
            if (constp->num().autoExtend() && !constp->num().sized() && constp->width() == 1) {
                // Make it the proper size.  Careful of proper extension of 0's/1's
                V3Number num(constp, expWidth);
                num.opRepl(constp->num(), expWidth);  // {width{'1}}
                AstNode* const newp = new AstConst(constp->fileline(), num);
                // Spec says always unsigned with proper width
                if (debug() > 4) constp->dumpTree(cout, "  fixAutoExtend_old: ");
                if (debug() > 4) newp->dumpTree(cout, "               _new: ");
                constp->replaceWith(newp);
                VL_DO_DANGLING(constp->deleteTree(), constp);
                // Tell caller the new constp, and that we changed it.
                nodepr = newp;
                return true;
            }
            // X/Z also upper bit extend.  In pre-SV only to 32-bits, SV forever.
            else if (!constp->num().sized()
                     // Make it the proper size.  Careful of proper extension of 0's/1's
                     && expWidth > 32 && constp->num().isMsbXZ()) {
                constp->v3warn(WIDTH, "Unsized constant being X/Z extended to "
                                          << expWidth << " bits: " << constp->prettyName());
                V3Number num(constp, expWidth);
                num.opExtendXZ(constp->num(), constp->width());
                AstNode* const newp = new AstConst(constp->fileline(), num);
                // Spec says always unsigned with proper width
                if (debug() > 4) constp->dumpTree(cout, "  fixUnszExtend_old: ");
                if (debug() > 4) newp->dumpTree(cout, "               _new: ");
                constp->replaceWith(newp);
                VL_DO_DANGLING(constp->deleteTree(), constp);
                // Tell caller the new constp, and that we changed it.
                nodepr = newp;
                return true;
            }
        }
        return false;  // No change
    }

    static bool similarDTypeRecurse(AstNodeDType* node1p, AstNodeDType* node2p) {
        return node1p->skipRefp()->similarDType(node2p->skipRefp());
    }
    void iterateCheckFileDesc(AstNode* nodep, AstNode* underp, Stage stage) {
        UASSERT_OBJ(stage == BOTH, nodep, "Bad call");
        // underp may change as a result of replacement
        underp = userIterateSubtreeReturnEdits(underp, WidthVP(SELF, PRELIM).p());
        AstNodeDType* const expDTypep = underp->findUInt32DType();
        underp
            = iterateCheck(nodep, "file_descriptor", underp, SELF, FINAL, expDTypep, EXTEND_EXP);
        if (underp) {}  // cppcheck
    }
    void iterateCheckSigned32(AstNode* nodep, const char* side, AstNode* underp, Stage stage) {
        // Coerce child to signed32 if not already. Child is self-determined
        // underp may change as a result of replacement
        if (stage & PRELIM) {
            underp = userIterateSubtreeReturnEdits(underp, WidthVP(SELF, PRELIM).p());
        }
        if (stage & FINAL) {
            AstNodeDType* const expDTypep = nodep->findSigned32DType();
            underp = iterateCheck(nodep, side, underp, SELF, FINAL, expDTypep, EXTEND_EXP);
        }
        if (underp) {}  // cppcheck
    }
    void iterateCheckReal(AstNode* nodep, const char* side, AstNode* underp, Stage stage) {
        // Coerce child to real if not already. Child is self-determined
        // e.g. nodep=ADDD, underp=ADD in ADDD(ADD(a,b), real-CONST)
        // Don't need separate PRELIM and FINAL(double) calls;
        // as if resolves to double, the BOTH correctly resolved double,
        // otherwise self-determined was correct
        // underp may change as a result of replacement
        if (stage & PRELIM) {
            underp = userIterateSubtreeReturnEdits(underp, WidthVP(SELF, PRELIM).p());
        }
        if (stage & FINAL) {
            AstNodeDType* const expDTypep = nodep->findDoubleDType();
            underp = iterateCheck(nodep, side, underp, SELF, FINAL, expDTypep, EXTEND_EXP);
        }
        if (underp) {}  // cppcheck
    }
    void iterateCheckString(AstNode* nodep, const char* side, AstNode* underp, Stage stage) {
        if (stage & PRELIM) {
            underp = userIterateSubtreeReturnEdits(underp, WidthVP(SELF, PRELIM).p());
        }
        if (stage & FINAL) {
            AstNodeDType* const expDTypep = nodep->findStringDType();
            underp = iterateCheck(nodep, side, underp, SELF, FINAL, expDTypep, EXTEND_EXP);
        }
        if (underp) {}  // cppcheck
    }
    void iterateCheckTyped(AstNode* nodep, const char* side, AstNode* underp,
                           AstNodeDType* expDTypep, Stage stage) {
        if (stage & PRELIM) {
            underp = userIterateSubtreeReturnEdits(underp, WidthVP(expDTypep, PRELIM).p());
        }
        if (stage & FINAL) {
            underp = iterateCheck(nodep, side, underp, SELF, FINAL, expDTypep, EXTEND_EXP);
        }
        if (underp) {}  // cppcheck
    }
    void iterateCheckSizedSelf(AstNode* nodep, const char* side, AstNode* underp, Determ determ,
                               Stage stage) {
        // Coerce child to any sized-number data type; child is self-determined
        // i.e. isolated from expected type.
        // e.g. nodep=CONCAT, underp=lhs in CONCAT(lhs,rhs)
        UASSERT_OBJ(determ == SELF, nodep, "Bad call");
        UASSERT_OBJ(stage == FINAL || stage == BOTH, nodep, "Bad call");
        // underp may change as a result of replacement
        if (stage & PRELIM) {
            underp = userIterateSubtreeReturnEdits(underp, WidthVP(SELF, PRELIM).p());
        }
        underp = checkCvtUS(underp);
        AstNodeDType* const expDTypep = underp->dtypep();
        underp = iterateCheck(nodep, side, underp, SELF, FINAL, expDTypep, EXTEND_EXP);
        if (underp) {}  // cppcheck
    }
    void iterateCheckAssign(AstNode* nodep, const char* side, AstNode* rhsp, Stage stage,
                            AstNodeDType* lhsDTypep) {
        // Check using assignment-like context rules
        // if (debug()) nodep->dumpTree(cout, "-checkass: ");
        UASSERT_OBJ(stage == FINAL, nodep, "Bad width call");
        // We iterate and size the RHS based on the result of RHS evaluation
        const bool lhsStream
            = (VN_IS(nodep, NodeAssign) && VN_IS(VN_AS(nodep, NodeAssign)->lhsp(), NodeStream));
        rhsp = iterateCheck(nodep, side, rhsp, ASSIGN, FINAL, lhsDTypep,
                            lhsStream ? EXTEND_OFF : EXTEND_LHS);
        // if (debug()) nodep->dumpTree(cout, "-checkout: ");
        if (rhsp) {}  // cppcheck
    }

    void iterateCheckBool(AstNode* nodep, const char* side, AstNode* underp, Stage stage) {
        UASSERT_OBJ(stage == BOTH, nodep,
                    "Bad call");  // Booleans always self-determined so do BOTH at once
        // Underp is used in a self-determined but boolean context, reduce a
        // multibit number to one bit
        // stage is always BOTH so not passed as argument
        // underp may change as a result of replacement
        UASSERT_OBJ(underp, nodep, "Node has no type");
        underp = userIterateSubtreeReturnEdits(underp, WidthVP(SELF, BOTH).p());
        UASSERT_OBJ(underp && underp->dtypep(), nodep,
                    "Node has no type");  // Perhaps forgot to do a prelim visit on it?
        //
        // For DOUBLE under a logical op, add implied test against zero, never a warning
        AstNodeDType* const underVDTypep = underp ? underp->dtypep()->skipRefp() : nullptr;
        if (underp && underVDTypep->isDouble()) {
            UINFO(6, "   spliceCvtCmpD0: " << underp << endl);
            VNRelinker linker;
            underp->unlinkFrBack(&linker);
            AstNode* const newp
                = new AstNeqD(nodep->fileline(), underp,
                              new AstConst(nodep->fileline(), AstConst::RealDouble(), 0.0));
            linker.relink(newp);
        } else if (VN_IS(underVDTypep, ClassRefDType)
                   || (VN_IS(underVDTypep, BasicDType)
                       && VN_AS(underVDTypep, BasicDType)->keyword() == VBasicDTypeKwd::CHANDLE)) {
            // Allow warning-free "if (handle)"
            VL_DO_DANGLING(fixWidthReduce(underp), underp);  // Changed
        } else if (!underVDTypep->basicp()) {
            nodep->v3error("Logical operator " << nodep->prettyTypeName()
                                               << " expects a non-complex data type on the "
                                               << side << ".");
            underp->replaceWith(new AstConst(nodep->fileline(), AstConst::BitFalse()));
            VL_DO_DANGLING(pushDeletep(underp), underp);
        } else {
            const bool bad = widthBad(underp, nodep->findBitDType());
            if (bad) {
                {  // if (warnOn), but not needed here
                    if (debug() > 4) nodep->backp()->dumpTree(cout, "  back: ");
                    nodep->v3warn(WIDTH, "Logical operator "
                                             << nodep->prettyTypeName() << " expects 1 bit on the "
                                             << side << ", but " << side << "'s "
                                             << underp->prettyTypeName() << " generates "
                                             << underp->width()
                                             << (underp->width() != underp->widthMin()
                                                     ? " or " + cvtToStr(underp->widthMin())
                                                     : "")
                                             << " bits.");
                }
                VL_DO_DANGLING(fixWidthReduce(underp), underp);  // Changed
            }
        }
    }

    AstNode* iterateCheck(AstNode* nodep, const char* side, AstNode* underp, Determ determ,
                          Stage stage, AstNodeDType* expDTypep, ExtendRule extendRule,
                          bool warnOn = true) {
        // Perform data type check on underp, which is underneath nodep used for error reporting
        // Returns the new underp
        // Conversion to/from doubles and integers are before iterating.
        UASSERT_OBJ(stage == FINAL, nodep, "Bad state to iterateCheck");
        UASSERT_OBJ(underp && underp->dtypep(), nodep,
                    "Node has no type");  // Perhaps forgot to do a prelim visit on it?
        if (VN_IS(underp, NodeDType)) {  // Note the node itself, not node's data type
            // Must be near top of these checks as underp->dtypep() will look normal
            underp->v3error(ucfirst(nodep->prettyOperatorName())
                            << " expected non-datatype " << side << " but '" << underp->name()
                            << "' is a datatype.");
        } else if (expDTypep == underp->dtypep()) {  // Perfect
            underp = userIterateSubtreeReturnEdits(underp, WidthVP(expDTypep, FINAL).p());
        } else if (expDTypep->isDouble() && underp->isDouble()) {  // Also good
            underp = userIterateSubtreeReturnEdits(underp, WidthVP(expDTypep, FINAL).p());
        } else if (expDTypep->isDouble() && !underp->isDouble()) {
            AstNode* const oldp
                = underp;  // Need FINAL on children; otherwise splice would block it
            underp = spliceCvtD(underp);
            underp = userIterateSubtreeReturnEdits(oldp, WidthVP(SELF, FINAL).p());
        } else if (!expDTypep->isDouble() && underp->isDouble()) {
            AstNode* const oldp
                = underp;  // Need FINAL on children; otherwise splice would block it
            underp = spliceCvtS(underp, true, expDTypep->width());  // Round RHS
            underp = userIterateSubtreeReturnEdits(oldp, WidthVP(SELF, FINAL).p());
        } else if (expDTypep->isString() && !underp->dtypep()->isString()) {
            AstNode* const oldp
                = underp;  // Need FINAL on children; otherwise splice would block it
            underp = spliceCvtString(underp);
            underp = userIterateSubtreeReturnEdits(oldp, WidthVP(SELF, FINAL).p());
        } else {
            const AstBasicDType* const expBasicp = expDTypep->basicp();
            const AstBasicDType* const underBasicp = underp->dtypep()->basicp();
            if (expBasicp && underBasicp) {
                AstNodeDType* subDTypep = expDTypep;
                // We then iterate FINAL before width fixes, as if the under-operation
                // is e.g. an ADD, the ADD will auto-adjust to the proper data type
                // or if another operation e.g. ATOI will not.
                if (determ == SELF) {
                    underp = userIterateSubtreeReturnEdits(underp, WidthVP(SELF, FINAL).p());
                } else if (determ == ASSIGN) {
                    // IEEE: Signedness is solely determined by the RHS
                    // (underp), not by the LHS (expDTypep)
                    if (underp->isSigned() != subDTypep->isSigned()
                        || underp->width() != subDTypep->width()) {
                        subDTypep = nodep->findLogicDType(
                            std::max(subDTypep->width(), underp->width()),
                            std::max(subDTypep->widthMin(), underp->widthMin()),
                            VSigning::fromBool(underp->isSigned()));
                        UINFO(9, "Assignment of opposite-signed RHS to LHS: " << nodep << endl);
                    }
                    underp = userIterateSubtreeReturnEdits(underp, WidthVP(subDTypep, FINAL).p());
                } else {
                    underp = userIterateSubtreeReturnEdits(underp, WidthVP(subDTypep, FINAL).p());
                }
                // Note the check uses the expected size, not the child's subDTypep as we want the
                // child node's width to end up correct for the assignment (etc)
                widthCheckSized(nodep, side, underp, expDTypep, extendRule, warnOn);
            } else if (!VN_IS(expDTypep, IfaceRefDType)
                       && VN_IS(underp->dtypep(), IfaceRefDType)) {
                underp->v3error(ucfirst(nodep->prettyOperatorName())
                                << " expected non-interface on " << side << " but '"
                                << underp->name() << "' is an interface.");
            } else {
                // Hope it just works out (perhaps a cast will deal with it)
                underp = userIterateSubtreeReturnEdits(underp, WidthVP(expDTypep, FINAL).p());
            }
        }
        return underp;
    }

    void widthCheckSized(AstNode* nodep, const char* side,
                         AstNode* underp,  // Node to be checked or have typecast added in front of
                         AstNodeDType* expDTypep, ExtendRule extendRule, bool warnOn = true) {
        // Issue warnings on sized number width mismatches, then do appropriate size extension
        // Generally iterateCheck is what is wanted instead of this
        // UINFO(9,"wchk "<<side<<endl<<"  "<<nodep<<endl<<"  "<<underp<<endl<<"  e="<<expDTypep<<"
        // i"<<warnOn<<endl);
        const AstBasicDType* const expBasicp = expDTypep->basicp();
        const AstBasicDType* const underBasicp = underp->dtypep()->basicp();
        if (expDTypep == underp->dtypep()) {
            return;  // Same type must match
        } else if (!expBasicp || expBasicp->isDouble() || !underBasicp
                   || underBasicp->isDouble()) {
            // This is perhaps a v3fatalSrc as we should have checked the types
            // before calling widthCheck, but we may have missed a non-sized
            // check in earlier code, so might as well assume it is the users'
            // fault.
            nodep->v3error(ucfirst(nodep->prettyOperatorName())
                           << " expected non-complex non-double " << side << " in width check");
#if VL_DEBUG
            nodep->v3fatalSrc("widthCheckSized should not be called on doubles/complex types");
#endif
            return;
        } else {
            const int expWidth = expDTypep->width();
            int expWidthMin = expDTypep->widthMin();
            if (expWidthMin == 0) expWidthMin = expWidth;
            const bool bad = widthBad(underp, expDTypep);
            if ((bad || underp->width() != expWidth) && fixAutoExtend(underp /*ref*/, expWidth)) {
                underp = nullptr;  // Changes underp
                return;
            }
            if (VN_IS(underp, Const) && VN_AS(underp, Const)->num().isFromString()
                && expWidth > underp->width()
                && (((expWidth - underp->width()) % 8) == 0)) {  // At least it's character sized
                // reg [31:0] == "foo" we'll consider probably fine.
                // Maybe this should be a special warning?  Not for now.
                warnOn = false;
            }
            if ((VN_IS(nodep, Add) && underp->width() == 1 && underp->isOne())
                || (VN_IS(nodep, Sub) && underp->width() == 1 && underp->isOne()
                    && 0 == std::strcmp(side, "RHS"))) {
                // "foo + 1'b1", or "foo - 1'b1" are very common, people assume
                // they extend correctly
                warnOn = false;
            }
            if (bad && warnOn) {
                if (debug() > 4) nodep->backp()->dumpTree(cout, "  back: ");
                nodep->v3warn(
                    WIDTH, ucfirst(nodep->prettyOperatorName())
                               << " expects " << expWidth
                               << (expWidth != expWidthMin ? " or " + cvtToStr(expWidthMin) : "")
                               << " bits on the " << side << ", but " << side << "'s "
                               << underp->prettyTypeName() << " generates " << underp->width()
                               << (underp->width() != underp->widthMin()
                                       ? " or " + cvtToStr(underp->widthMin())
                                       : "")
                               << " bits.");
            }
            if (bad || underp->width() != expWidth) {
                // If we're in an NodeAssign, don't truncate the RHS if the LHS is
                // a NodeStream. The streaming operator changes the rules regarding
                // which bits to truncate.
                const AstNodeAssign* assignp = VN_CAST(nodep, NodeAssign);
                const AstPin* pinp = VN_CAST(nodep, Pin);
                if (assignp && VN_IS(assignp->lhsp(), NodeStream)) {
                } else if (pinp && pinp->modVarp()->direction() != VDirection::INPUT) {
                    // V3Inst::pinReconnectSimple must deal
                    UINFO(5, "pinInSizeMismatch: " << pinp);
                } else {
                    VL_DO_DANGLING(fixWidthExtend(underp, expDTypep, extendRule), underp);
                }
            }
        }
    }

    //----------------------------------------------------------------------
    // SIGNED/DOUBLE METHODS

    AstNode* checkCvtUS(AstNode* nodep) {
        if (nodep && nodep->isDouble()) {
            nodep->v3error("Expected integral (non-" << nodep->dtypep()->prettyDTypeName()
                                                     << ") input to "
                                                     << nodep->backp()->prettyTypeName());
            nodep = spliceCvtS(nodep, true, 32);
        }
        return nodep;
    }

    AstNode* spliceCvtD(AstNode* nodep) {
        // For integer used in REAL context, convert to real
        // We don't warn here, "2.0 * 2" is common and reasonable
        if (nodep && !nodep->dtypep()->skipRefp()->isDouble()) {
            UINFO(6, "   spliceCvtD: " << nodep << endl);
            VNRelinker linker;
            nodep->unlinkFrBack(&linker);
            AstNode* newp;
            if (nodep->dtypep()->skipRefp()->isSigned()) {
                newp = new AstISToRD(nodep->fileline(), nodep);
            } else {
                newp = new AstIToRD(nodep->fileline(), nodep);
            }
            linker.relink(newp);
            return newp;
        } else {
            return nodep;
        }
    }
    AstNode* spliceCvtS(AstNode* nodep, bool warnOn, int width) {
        // IEEE-2012 11.8.1: Signed: Type coercion creates signed
        // 11.8.2: Argument to convert is self-determined
        if (nodep && nodep->dtypep()->skipRefp()->isDouble()) {
            UINFO(6, "   spliceCvtS: " << nodep << endl);
            VNRelinker linker;
            nodep->unlinkFrBack(&linker);
            if (const AstConst* const constp = VN_CAST(nodep, Const)) {
                // We convert to/from int32_t rather than use floor() as want to make sure is
                // representable in integer's number of bits
                if (constp->isDouble()
                    && v3EpsilonEqual(
                        constp->num().toDouble(),
                        static_cast<double>(static_cast<int32_t>(constp->num().toDouble())))) {
                    warnOn = false;
                }
            }
            if (warnOn) nodep->v3warn(REALCVT, "Implicit conversion of real to integer");
            AstNode* const newp = new AstRToIRoundS(nodep->fileline(), nodep);
            linker.relink(newp);
            newp->dtypeSetBitSized(width, VSigning::SIGNED);
            return newp;
        } else {
            return nodep;
        }
    }
    AstNode* spliceCvtString(AstNode* nodep) {
        // IEEE-2012 11.8.1: Signed: Type coercion creates signed
        // 11.8.2: Argument to convert is self-determined
        if (nodep && !(nodep->dtypep()->basicp() && nodep->dtypep()->basicp()->isString())) {
            UINFO(6, "   spliceCvtString: " << nodep << endl);
            VNRelinker linker;
            nodep->unlinkFrBack(&linker);
            AstNode* const newp = new AstCvtPackString(nodep->fileline(), nodep);
            linker.relink(newp);
            return newp;
        } else {
            return nodep;
        }
    }
    AstNodeBiop* replaceWithUOrSVersion(AstNodeBiop* nodep, bool signedFlavorNeeded) {
        // Given a signed/unsigned node type, create the opposite type
        // Return new node or nullptr if nothing
        if (signedFlavorNeeded == nodep->signedFlavor()) return nullptr;
        if (!nodep->dtypep()) nodep->dtypeFrom(nodep->lhsp());
        // To simplify callers, some node types don't need to change
        switch (nodep->type()) {
        case VNType::atEq: nodep->dtypeChgSigned(signedFlavorNeeded); return nullptr;
        case VNType::atNeq: nodep->dtypeChgSigned(signedFlavorNeeded); return nullptr;
        case VNType::atEqCase: nodep->dtypeChgSigned(signedFlavorNeeded); return nullptr;
        case VNType::atNeqCase: nodep->dtypeChgSigned(signedFlavorNeeded); return nullptr;
        case VNType::atEqWild: nodep->dtypeChgSigned(signedFlavorNeeded); return nullptr;
        case VNType::atNeqWild: nodep->dtypeChgSigned(signedFlavorNeeded); return nullptr;
        case VNType::atAdd: nodep->dtypeChgSigned(signedFlavorNeeded); return nullptr;
        case VNType::atSub: nodep->dtypeChgSigned(signedFlavorNeeded); return nullptr;
        case VNType::atShiftL: nodep->dtypeChgSigned(signedFlavorNeeded); return nullptr;
        default: break;
        }
        FileLine* const fl = nodep->fileline();
        AstNode* const lhsp = nodep->lhsp()->unlinkFrBack();
        AstNode* const rhsp = nodep->rhsp()->unlinkFrBack();
        AstNodeBiop* newp = nullptr;
        switch (nodep->type()) {
        case VNType::atGt: newp = new AstGtS(fl, lhsp, rhsp); break;
        case VNType::atGtS: newp = new AstGt(fl, lhsp, rhsp); break;
        case VNType::atGte: newp = new AstGteS(fl, lhsp, rhsp); break;
        case VNType::atGteS: newp = new AstGte(fl, lhsp, rhsp); break;
        case VNType::atLt: newp = new AstLtS(fl, lhsp, rhsp); break;
        case VNType::atLtS: newp = new AstLt(fl, lhsp, rhsp); break;
        case VNType::atLte: newp = new AstLteS(fl, lhsp, rhsp); break;
        case VNType::atLteS: newp = new AstLte(fl, lhsp, rhsp); break;
        case VNType::atDiv: newp = new AstDivS(fl, lhsp, rhsp); break;
        case VNType::atDivS: newp = new AstDiv(fl, lhsp, rhsp); break;
        case VNType::atModDiv: newp = new AstModDivS(fl, lhsp, rhsp); break;
        case VNType::atModDivS: newp = new AstModDiv(fl, lhsp, rhsp); break;
        case VNType::atMul: newp = new AstMulS(fl, lhsp, rhsp); break;
        case VNType::atMulS: newp = new AstMul(fl, lhsp, rhsp); break;
        case VNType::atShiftR: newp = new AstShiftRS(fl, lhsp, rhsp); break;
        case VNType::atShiftRS: newp = new AstShiftR(fl, lhsp, rhsp); break;
        default:  // LCOV_EXCL_LINE
            nodep->v3fatalSrc("Node needs sign change, but bad case: " << nodep);
            break;
        }
        UINFO(6, "   ReplaceWithUOrSVersion: " << nodep << " w/ " << newp << endl);
        nodep->replaceWith(newp);
        newp->dtypeFrom(nodep);
        VL_DO_DANGLING(pushDeletep(nodep), nodep);
        return newp;
    }
    AstNodeBiop* replaceWithDVersion(AstNodeBiop* nodep) {
        // Given a signed/unsigned node type, create the opposite type
        // Return new node or nullptr if nothing
        if (nodep->doubleFlavor()) return nullptr;
        FileLine* const fl = nodep->fileline();
        AstNode* const lhsp = nodep->lhsp()->unlinkFrBack();
        AstNode* const rhsp = nodep->rhsp()->unlinkFrBack();
        AstNodeBiop* newp = nullptr;
        // No width change on output;...                // All below have bool or double outputs
        switch (nodep->type()) {
        case VNType::atAdd: newp = new AstAddD(fl, lhsp, rhsp); break;
        case VNType::atSub: newp = new AstSubD(fl, lhsp, rhsp); break;
        case VNType::atPow: newp = new AstPowD(fl, lhsp, rhsp); break;
        case VNType::atEq:
        case VNType::atEqCase: newp = new AstEqD(fl, lhsp, rhsp); break;
        case VNType::atNeq:
        case VNType::atNeqCase: newp = new AstNeqD(fl, lhsp, rhsp); break;
        case VNType::atGt:
        case VNType::atGtS: newp = new AstGtD(fl, lhsp, rhsp); break;
        case VNType::atGte:
        case VNType::atGteS: newp = new AstGteD(fl, lhsp, rhsp); break;
        case VNType::atLt:
        case VNType::atLtS: newp = new AstLtD(fl, lhsp, rhsp); break;
        case VNType::atLte:
        case VNType::atLteS: newp = new AstLteD(fl, lhsp, rhsp); break;
        case VNType::atDiv:
        case VNType::atDivS: newp = new AstDivD(fl, lhsp, rhsp); break;
        case VNType::atMul:
        case VNType::atMulS: newp = new AstMulD(fl, lhsp, rhsp); break;
        default:  // LCOV_EXCL_LINE
            nodep->v3fatalSrc("Node needs conversion to double, but bad case: " << nodep);
            break;
        }
        UINFO(6, "   ReplaceWithDVersion: " << nodep << " w/ " << newp << endl);
        nodep->replaceWith(newp);
        // No width change; the default created type (bool or double) is correct
        VL_DO_DANGLING(pushDeletep(nodep), nodep);
        return newp;
    }
    AstNodeBiop* replaceWithNVersion(AstNodeBiop* nodep) {
        // Given a signed/unsigned node type, replace with string version
        // Return new node or nullptr if nothing
        if (nodep->stringFlavor()) return nullptr;
        FileLine* const fl = nodep->fileline();
        AstNode* const lhsp = nodep->lhsp()->unlinkFrBack();
        AstNode* const rhsp = nodep->rhsp()->unlinkFrBack();
        AstNodeBiop* newp = nullptr;
        // No width change on output;...                // All below have bool or double outputs
        switch (nodep->type()) {
        case VNType::atEq:
        case VNType::atEqCase: newp = new AstEqN(fl, lhsp, rhsp); break;
        case VNType::atNeq:
        case VNType::atNeqCase: newp = new AstNeqN(fl, lhsp, rhsp); break;
        case VNType::atGt:
        case VNType::atGtS: newp = new AstGtN(fl, lhsp, rhsp); break;
        case VNType::atGte:
        case VNType::atGteS: newp = new AstGteN(fl, lhsp, rhsp); break;
        case VNType::atLt:
        case VNType::atLtS: newp = new AstLtN(fl, lhsp, rhsp); break;
        case VNType::atLte:
        case VNType::atLteS: newp = new AstLteN(fl, lhsp, rhsp); break;
        default:  // LCOV_EXCL_LINE
            nodep->v3fatalSrc("Node needs conversion to string, but bad case: " << nodep);
            break;
        }
        UINFO(6, "   ReplaceWithNVersion: " << nodep << " w/ " << newp << endl);
        nodep->replaceWith(newp);
        // No width change; the default created type (bool or string) is correct
        VL_DO_DANGLING(pushDeletep(nodep), nodep);
        return newp;
    }
    AstNodeUniop* replaceWithDVersion(AstNodeUniop* nodep) {
        // Given a signed/unsigned node type, create the opposite type
        // Return new node or nullptr if nothing
        if (nodep->doubleFlavor()) return nullptr;
        FileLine* const fl = nodep->fileline();
        AstNode* const lhsp = nodep->lhsp()->unlinkFrBack();
        AstNodeUniop* newp = nullptr;
        switch (nodep->type()) {
        case VNType::atNegate: newp = new AstNegateD(fl, lhsp); break;
        default:  // LCOV_EXCL_LINE
            nodep->v3fatalSrc("Node needs conversion to double, but bad case: " << nodep);
            break;
        }
        UINFO(6, "   ReplaceWithDVersion: " << nodep << " w/ " << newp << endl);
        nodep->replaceWith(newp);
        newp->dtypeFrom(nodep);
        VL_DO_DANGLING(pushDeletep(nodep), nodep);
        return newp;
    }

    //----------------------------------------------------------------------
    // METHODS - strings

    void replaceWithSFormat(AstMethodCall* nodep, const string& format) {
        // For string.itoa and similar, replace with SFormatF
        const AstArg* argp = VN_CAST(nodep->pinsp(), Arg);
        if (!argp) {
            nodep->v3error("Argument needed for string." + nodep->prettyName() + " method");
            return;
        }
        AstNodeVarRef* const fromp = VN_AS(nodep->fromp()->unlinkFrBack(), VarRef);
        AstNode* const newp = new AstAssign(
            nodep->fileline(), fromp,
            new AstSFormatF(nodep->fileline(), format, false, argp->exprp()->unlinkFrBack()));
        fromp->access(VAccess::WRITE);
        nodep->replaceWith(newp);
        VL_DO_DANGLING(pushDeletep(nodep), nodep);
    }

    //----------------------------------------------------------------------
    // METHODS - data types

    AstNodeDType* iterateEditMoveDTypep(AstNode* parentp, AstNodeDType* dtnodep) {
        UASSERT_OBJ(dtnodep, parentp, "Caller should check for nullptr before computing dtype");
        // Iterate into a data type to resolve that type.
        // The data type may either:
        // 1. Be a child (typically getChildDTypep() returns it)
        //    DTypes at parse time get added as these to some node types
        //    such as AstVars.
        //    This function will move it to global scope (that is #2
        //    will now apply).
        // 2. Be under the Netlist and pointed to by an Ast member variable
        //    (typically refDTypep() or dtypep() returns it)
        //    so removing/changing a variable won't lose the dtype

        // Case #1 above applies?
        const bool child1 = (parentp->getChildDTypep() == dtnodep);
        const bool child2 = (parentp->getChild2DTypep() == dtnodep);
        if (child1 || child2) {
            UINFO(9, "iterateEditMoveDTypep child iterating " << dtnodep << endl);
            // Iterate, this might edit the dtypes which means dtnodep now lost
            VL_DO_DANGLING(userIterate(dtnodep, nullptr), dtnodep);
            // Figure out the new dtnodep, remained a child of parent so find it there
            dtnodep = child1 ? parentp->getChildDTypep() : parentp->getChild2DTypep();
            UASSERT_OBJ(dtnodep, parentp, "iterateEditMoveDTypep lost pointer to child");
            UASSERT_OBJ(dtnodep->didWidth(), parentp,
                        "iterateEditMoveDTypep didn't get width resolution of "
                            << dtnodep->prettyTypeName());
            // Move to under netlist
            UINFO(9, "iterateEditMoveDTypep child moving " << dtnodep << endl);
            dtnodep->unlinkFrBack();
            v3Global.rootp()->typeTablep()->addTypesp(dtnodep);
        }
        if (!dtnodep->didWidth()) {
            UINFO(9, "iterateEditMoveDTypep pointer iterating " << dtnodep << endl);
            // See notes in visit(AstBracketArrayDType*)
            UASSERT_OBJ(!VN_IS(dtnodep, BracketArrayDType), parentp,
                        "Brackets should have been iterated as children");
            userIterate(dtnodep, nullptr);
            UASSERT_OBJ(dtnodep->didWidth(), parentp,
                        "iterateEditMoveDTypep didn't get width resolution");
        }
        return dtnodep;
    }

    AstConst* dimensionValue(FileLine* fileline, AstNodeDType* nodep, VAttrType attrType,
                             int dim) {
        // Return the dimension value for the specified attribute and constant dimension
        AstNodeDType* dtypep = nodep->skipRefp();
        VNumRange declRange;  // ranged() set false
        for (int i = 1; i <= dim; ++i) {
            // UINFO(9, "   dim at "<<dim<<"  "<<dtypep<<endl);
            declRange = VNumRange{};  // ranged() set false
            if (const AstNodeArrayDType* const adtypep = VN_CAST(dtypep, NodeArrayDType)) {
                declRange = adtypep->declRange();
                if (i < dim) dtypep = adtypep->subDTypep()->skipRefp();
                continue;
            } else if (const AstNodeUOrStructDType* const adtypep
                       = VN_CAST(dtypep, NodeUOrStructDType)) {
                declRange = adtypep->declRange();
                break;  // Sub elements don't look like arrays and can't iterate into
            } else if (const AstBasicDType* const adtypep = VN_CAST(dtypep, BasicDType)) {
                if (adtypep->isRanged()) declRange = adtypep->declRange();
                break;
            }
            break;  // LCOV_EXCL_LINE
        }
        AstConst* valp = nullptr;  // If nullptr, construct from val
        int val = 0;
        switch (attrType) {
        case VAttrType::DIM_BITS: {
            int bits = 1;
            while (dtypep) {
                // UINFO(9, "   bits at "<<bits<<"  "<<dtypep<<endl);
                if (const AstNodeArrayDType* const adtypep = VN_CAST(dtypep, NodeArrayDType)) {
                    bits *= adtypep->declRange().elements();
                    dtypep = adtypep->subDTypep()->skipRefp();
                    continue;
                } else if (const AstNodeUOrStructDType* const adtypep
                           = VN_CAST(dtypep, NodeUOrStructDType)) {
                    bits *= adtypep->width();
                    break;
                } else if (const AstBasicDType* const adtypep = VN_CAST(dtypep, BasicDType)) {
                    bits *= adtypep->width();
                    break;
                }
                break;
            }
            if (dim == 0) {
                val = 0;
            } else if (dim == 1 && !declRange.ranged()
                       && bits == 1) {  // $bits should be sane for non-arrays
                val = nodep->width();
            } else {
                val = bits;
            }
            break;  // LCOV_EXCL_LINE
        }
        case VAttrType::DIM_HIGH: val = !declRange.ranged() ? 0 : declRange.hi(); break;
        case VAttrType::DIM_LEFT: val = !declRange.ranged() ? 0 : declRange.left(); break;
        case VAttrType::DIM_LOW: val = !declRange.ranged() ? 0 : declRange.lo(); break;
        case VAttrType::DIM_RIGHT: val = !declRange.ranged() ? 0 : declRange.right(); break;
        case VAttrType::DIM_INCREMENT:
            val = (declRange.ranged() && declRange.littleEndian()) ? -1 : 1;
            break;
        case VAttrType::DIM_SIZE: val = !declRange.ranged() ? 0 : declRange.elements(); break;
        default: nodep->v3fatalSrc("Missing DIM ATTR type case"); break;
        }
        if (!valp) valp = new AstConst(fileline, AstConst::Signed32(), val);
        UINFO(9, " $dimension " << attrType.ascii() << "(" << cvtToHex(dtypep) << "," << dim
                                << ")=" << valp << endl);
        return valp;
    }
    AstVar* dimensionVarp(AstNodeDType* nodep, VAttrType attrType, uint32_t msbdim) {
        // Return a variable table which has specified dimension properties for this variable
        const auto pos = m_tableMap.find(std::make_pair(nodep, attrType));
        if (pos != m_tableMap.end()) return pos->second;
        AstNodeArrayDType* const vardtypep
            = new AstUnpackArrayDType(nodep->fileline(), nodep->findSigned32DType(),
                                      new AstRange(nodep->fileline(), msbdim, 0));
        AstInitArray* const initp = new AstInitArray(nodep->fileline(), vardtypep, nullptr);
        v3Global.rootp()->typeTablep()->addTypesp(vardtypep);
        AstVar* const varp = new AstVar(nodep->fileline(), VVarType::MODULETEMP,
                                        "__Vdimtab_" + VString::downcase(attrType.ascii())
                                            + cvtToStr(m_dtTables++),
                                        vardtypep);
        varp->isConst(true);
        varp->isStatic(true);
        varp->valuep(initp);
        // Add to root, as don't know module we are in, and aids later structure sharing
        v3Global.rootp()->dollarUnitPkgAddp()->addStmtp(varp);
        // Element 0 is a non-index and has speced values
        initp->addValuep(dimensionValue(nodep->fileline(), nodep, attrType, 0));
        for (unsigned i = 1; i < msbdim + 1; ++i) {
            initp->addValuep(dimensionValue(nodep->fileline(), nodep, attrType, i));
        }
        userIterate(varp, nullptr);  // May have already done $unit so must do this var
        m_tableMap.emplace(std::make_pair(nodep, attrType), varp);
        return varp;
    }
    uint64_t enumMaxValue(const AstNode* errNodep, const AstEnumDType* adtypep) {
        // Most enums unless overridden are 32 bits, so we size array
        // based on max enum value used.
        // Ideally we would have a fast algorithm when a number is
        // of small width and complete and so can use an array, and
        // a map for when the value is many bits and sparse.
        uint64_t maxval = 0;
        for (const AstEnumItem* itemp = adtypep->itemsp(); itemp;
             itemp = VN_AS(itemp->nextp(), EnumItem)) {
            const AstConst* const vconstp = VN_AS(itemp->valuep(), Const);
            UASSERT_OBJ(vconstp, errNodep, "Enum item without constified value");
            if (vconstp->toUQuad() >= maxval) maxval = vconstp->toUQuad();
        }
        if (adtypep->itemsp()->width() > 64) {
            errNodep->v3warn(E_UNSUPPORTED,
                             "Unsupported: enum next/prev/name method on enum with > 64 bits");
            return 64;
        }
        return maxval;
    }
    AstVar* enumVarp(AstEnumDType* nodep, VAttrType attrType, bool assoc, uint32_t msbdim) {
        // Return a variable table which has specified dimension properties for this variable
        const auto pos = m_tableMap.find(std::make_pair(nodep, attrType));
        if (pos != m_tableMap.end()) return pos->second;
        UINFO(9, "Construct Venumtab attr=" << attrType.ascii() << " assoc=" << assoc
                                            << " max=" << msbdim << " for " << nodep << endl);
        AstNodeDType* basep;
        if (attrType == VAttrType::ENUM_NAME) {
            basep = nodep->findStringDType();
        } else if (attrType == VAttrType::ENUM_VALID) {
            // TODO in theory we could bit-pack the bits in the table, but
            // would require additional operations to extract, so only
            // would be worth it for larger tables which perhaps could be
            // better handled with equation generation?
            basep = nodep->findBitDType();
        } else {
            basep = nodep->dtypep();
        }
        AstNodeDType* vardtypep;
        if (assoc) {
            vardtypep = new AstAssocArrayDType{nodep->fileline(), basep, nodep};
        } else {
            vardtypep = new AstUnpackArrayDType{nodep->fileline(), basep,
                                                new AstRange(nodep->fileline(), msbdim, 0)};
        }
        AstInitArray* const initp = new AstInitArray(nodep->fileline(), vardtypep, nullptr);
        v3Global.rootp()->typeTablep()->addTypesp(vardtypep);
        AstVar* const varp = new AstVar(nodep->fileline(), VVarType::MODULETEMP,
                                        "__Venumtab_" + VString::downcase(attrType.ascii())
                                            + cvtToStr(m_dtTables++),
                                        vardtypep);
        varp->isConst(true);
        varp->isStatic(true);
        varp->valuep(initp);
        // Add to root, as don't know module we are in, and aids later structure sharing
        v3Global.rootp()->dollarUnitPkgAddp()->addStmtp(varp);

        // Default for all unspecified values
        if (attrType == VAttrType::ENUM_NAME) {
            initp->defaultp(new AstConst(nodep->fileline(), AstConst::String(), ""));
        } else if (attrType == VAttrType::ENUM_NEXT || attrType == VAttrType::ENUM_PREV) {
            initp->defaultp(new AstConst(nodep->fileline(), V3Number(nodep, nodep->width(), 0)));
        } else if (attrType == VAttrType::ENUM_VALID) {
            initp->defaultp(new AstConst{nodep->fileline(), AstConst::BitFalse{}});
        } else {
            nodep->v3fatalSrc("Bad case");
        }

        // Find valid values and populate
        UASSERT_OBJ(nodep->itemsp(), nodep, "enum without items");
        std::map<uint64_t, AstNode*> values;
        {
            AstEnumItem* const firstp = nodep->itemsp();
            const AstEnumItem* prevp = firstp;  // Prev must start with last item
            while (prevp->nextp()) prevp = VN_AS(prevp->nextp(), EnumItem);
            for (AstEnumItem* itemp = firstp; itemp;) {
                AstEnumItem* const nextp = VN_AS(itemp->nextp(), EnumItem);
                const AstConst* const vconstp = VN_AS(itemp->valuep(), Const);
                UASSERT_OBJ(vconstp, nodep, "Enum item without constified value");
                const uint64_t i = vconstp->toUQuad();
                if (attrType == VAttrType::ENUM_NAME) {
                    values[i] = new AstConst(nodep->fileline(), AstConst::String(), itemp->name());
                } else if (attrType == VAttrType::ENUM_NEXT) {
                    values[i] = (nextp ? nextp : firstp)->valuep()->cloneTree(false);  // A const
                } else if (attrType == VAttrType::ENUM_PREV) {
                    values[i] = prevp->valuep()->cloneTree(false);  // A const
                } else if (attrType == VAttrType::ENUM_VALID) {
                    values[i] = new AstConst(nodep->fileline(), AstConst::BitTrue{});
                } else {
                    nodep->v3fatalSrc("Bad case");
                }
                prevp = itemp;
                itemp = nextp;
            }
        }
        // Add all specified values to table
        if (assoc) {
            for (const auto& itr : values) initp->addIndexValuep(itr.first, itr.second);
        } else {
            for (uint64_t i = 0; i < (msbdim + 1); ++i) {
                if (values[i]) initp->addIndexValuep(i, values[i]);
            }
        }
        userIterate(varp, nullptr);  // May have already done $unit so must do this var
        m_tableMap.emplace(std::make_pair(nodep, attrType), varp);
        return varp;
    }

    PatVecMap patVectorMap(AstPattern* nodep, const VNumRange& range) {
        PatVecMap patmap;
        int element = range.left();
        for (AstPatMember* patp = VN_AS(nodep->itemsp(), PatMember); patp;
             patp = VN_AS(patp->nextp(), PatMember)) {
            if (patp->keyp()) {
                if (const AstConst* const constp = VN_CAST(patp->keyp(), Const)) {
                    element = constp->toSInt();
                } else {
                    patp->keyp()->v3error("Assignment pattern key not supported/understood: "
                                          << patp->keyp()->prettyTypeName());
                }
            }
            if (patmap.find(element) != patmap.end()) {
                patp->v3error("Assignment pattern key used multiple times: " << element);
            } else {
                patmap.emplace(element, patp);
            }
            element += range.leftToRightInc();
        }
        return patmap;
    }

    void patConcatConvertRecurse(AstPattern* patternp, AstConcat* nodep) {
        if (AstConcat* lhsp = VN_CAST(nodep->lhsp(), Concat)) {
            patConcatConvertRecurse(patternp, lhsp);
        } else {
            patternp->addItemsp(new AstPatMember{nodep->lhsp()->fileline(),
                                                 nodep->lhsp()->unlinkFrBack(), nullptr, nullptr});
        }
        if (AstConcat* rhsp = VN_CAST(nodep->rhsp(), Concat)) {
            patConcatConvertRecurse(patternp, rhsp);
        } else {
            patternp->addItemsp(new AstPatMember{nodep->rhsp()->fileline(),
                                                 nodep->rhsp()->unlinkFrBack(), nullptr, nullptr});
        }
    }

    void makeOpenArrayShell(AstNodeFTaskRef* nodep) {
        UINFO(4, "Replicate openarray function " << nodep->taskp() << endl);
        AstNodeFTask* const oldTaskp = nodep->taskp();
        oldTaskp->dpiOpenParentInc();
        UASSERT_OBJ(!oldTaskp->dpiOpenChild(), oldTaskp,
                    "DPI task should be parent or child, not both");
        AstNodeFTask* const newTaskp = oldTaskp->cloneTree(false);
        newTaskp->dpiOpenChild(true);
        newTaskp->dpiOpenParentClear();
        newTaskp->name(newTaskp->name() + "__Vdpioc" + cvtToStr(oldTaskp->dpiOpenParent()));
        oldTaskp->addNextHere(newTaskp);
        // Relink reference to new function
        nodep->taskp(newTaskp);
        nodep->name(nodep->taskp()->name());
        // Replace open array arguments with the callee's task
        const V3TaskConnects tconnects = V3Task::taskConnects(nodep, nodep->taskp()->stmtsp());
        for (const auto& tconnect : tconnects) {
            AstVar* const portp = tconnect.first;
            const AstArg* const argp = tconnect.second;
            const AstNode* const pinp = argp->exprp();
            if (!pinp) continue;  // Argument error we'll find later
            if (hasOpenArrayIterateDType(portp->dtypep())) portp->dtypep(pinp->dtypep());
        }
    }

    bool markHasOpenArray(AstNodeFTask* nodep) {
        bool hasOpen = false;
        for (AstNode* stmtp = nodep->stmtsp(); stmtp; stmtp = stmtp->nextp()) {
            if (AstVar* const portp = VN_CAST(stmtp, Var)) {
                if (portp->isDpiOpenArray() || hasOpenArrayIterateDType(portp->dtypep())) {
                    portp->isDpiOpenArray(true);
                    hasOpen = true;
                }
            }
        }
        return hasOpen;
    }
    bool hasOpenArrayIterateDType(AstNodeDType* nodep) {
        // Return true iff this datatype or child has an openarray
        if (VN_IS(nodep, UnsizedArrayDType)) return true;
        if (nodep->subDTypep()) return hasOpenArrayIterateDType(nodep->subDTypep()->skipRefp());
        return false;
    }

    //----------------------------------------------------------------------
    // METHODS - casting
    static Castable computeCastable(const AstNodeDType* toDtp, const AstNodeDType* fromDtp,
                                    const AstNode* fromConstp) {
        const auto castable = computeCastableImp(toDtp, fromDtp, fromConstp);
        UINFO(9, "  castable=" << castable << "  for " << toDtp << endl);
        UINFO(9, "     =?= " << fromDtp << endl);
        UINFO(9, "     const= " << fromConstp << endl);
        return castable;
    }
    static Castable computeCastableImp(const AstNodeDType* toDtp, const AstNodeDType* fromDtp,
                                       const AstNode* fromConstp) {
        const Castable castable = UNSUPPORTED;
        toDtp = toDtp->skipRefToEnump();
        fromDtp = fromDtp->skipRefToEnump();
        if (toDtp == fromDtp) return COMPATIBLE;
        const AstNodeDType* fromBaseDtp = fromDtp;
        while (const AstPackArrayDType* const packp = VN_CAST(fromBaseDtp, PackArrayDType)) {
            fromBaseDtp = packp->subDTypep();
            while (const AstRefDType* const refp = VN_CAST(fromBaseDtp, RefDType)) {
                fromBaseDtp = refp->refDTypep();
            }
        }
        const bool fromNumericable = VN_IS(fromBaseDtp, BasicDType)
                                     || VN_IS(fromBaseDtp, EnumDType)
                                     || VN_IS(fromBaseDtp, NodeUOrStructDType);

        const AstNodeDType* toBaseDtp = toDtp;
        while (const AstPackArrayDType* const packp = VN_CAST(toBaseDtp, PackArrayDType)) {
            toBaseDtp = packp->subDTypep();
            while (const AstRefDType* const refp = VN_CAST(toBaseDtp, RefDType)) {
                toBaseDtp = refp->refDTypep();
            }
        }
        const bool toNumericable
            = VN_IS(toBaseDtp, BasicDType) || VN_IS(toBaseDtp, NodeUOrStructDType);
        // UNSUP unpacked struct/unions (treated like BasicDType)
        if (toNumericable) {
            if (fromNumericable) return COMPATIBLE;
        } else if (VN_IS(toDtp, EnumDType)) {
            if (VN_IS(fromBaseDtp, EnumDType) && toDtp->sameTree(fromDtp)) return ENUM_IMPLICIT;
            if (fromNumericable) return ENUM_EXPLICIT;
        } else if (VN_IS(toDtp, ClassRefDType) && VN_IS(fromConstp, Const)) {
            if (VN_IS(fromConstp, Const) && VN_AS(fromConstp, Const)->num().isNull())
                return COMPATIBLE;
        } else if (VN_IS(toDtp, ClassRefDType) && VN_IS(fromDtp, ClassRefDType)) {
            const auto toClassp = VN_AS(toDtp, ClassRefDType)->classp();
            const auto fromClassp = VN_AS(fromDtp, ClassRefDType)->classp();
            const bool downcast = AstClass::isClassExtendedFrom(toClassp, fromClassp);
            const bool upcast = AstClass::isClassExtendedFrom(fromClassp, toClassp);
            if (upcast) {
                return COMPATIBLE;
            } else if (downcast) {
                return DYNAMIC_CLASS;
            } else {
                return INCOMPATIBLE;
            }
        }
        return castable;
    }

    //----------------------------------------------------------------------
    // METHODS - special type detection
    void assertAtStatement(AstNode* nodep) {
        if (VL_UNCOVERABLE(m_vup && !m_vup->selfDtm())) {
            UINFO(1, "-: " << m_vup << endl);
            nodep->v3fatalSrc("No dtype expected at statement " << nodep->prettyTypeName());
        }
    }
    void checkConstantOrReplace(AstNode* nodep, const string& message) {
        // See also V3WidthSel::checkConstantOrReplace
        // Note can't call V3Const::constifyParam(nodep) here, as constify may change nodep on us!
        if (!VN_IS(nodep, Const)) {
            nodep->v3error(message);
            nodep->replaceWith(new AstConst(nodep->fileline(), AstConst::Unsized32(), 1));
            VL_DO_DANGLING(pushDeletep(nodep), nodep);
        }
    }
    AstNode* newVarRefDollarUnit(AstVar* nodep) {
        AstVarRef* const varrefp = new AstVarRef{nodep->fileline(), nodep, VAccess::READ};
        varrefp->classOrPackagep(v3Global.rootp()->dollarUnitPkgAddp());
        return varrefp;
    }
    AstNode* nodeForUnsizedWarning(AstNode* nodep) {
        // Return a nodep to use for unsized warnings, reporting on child if can
        if (nodep->op1p() && nodep->op1p()->dtypep() && !nodep->op1p()->dtypep()->widthSized()) {
            return nodep->op1p();
        } else if (nodep->op2p() && nodep->op2p()->dtypep()
                   && !nodep->op2p()->dtypep()->widthSized()) {
            return nodep->op2p();
        }
        return nodep;  // By default return this
    }
    AstRefDType* checkRefToTypedefRecurse(AstNode* nodep, AstTypedef* typedefp) {
        // Recurse all children looking for self reference
        // This avoids iterateEditMoveDTypep going into a hard to resolve loop
        // Only call once for any given typedef, or will become O(n^2)
        if (VL_LIKELY(!nodep)) return nullptr;
        if (auto* const refp = VN_CAST(nodep, RefDType)) {
            if (refp->typedefp() == typedefp) return refp;
        }
        if (auto* const refp = checkRefToTypedefRecurse(nodep->op1p(), typedefp)) return refp;
        if (auto* const refp = checkRefToTypedefRecurse(nodep->op2p(), typedefp)) return refp;
        if (auto* const refp = checkRefToTypedefRecurse(nodep->op3p(), typedefp)) return refp;
        if (auto* const refp = checkRefToTypedefRecurse(nodep->op4p(), typedefp)) return refp;
        return nullptr;
    }

    //----------------------------------------------------------------------
    // METHODS - special iterators
    // These functions save/restore the AstNUser information so it can pass to child nodes.

    AstNode* userIterateSubtreeReturnEdits(AstNode* nodep, WidthVP* vup) {
        if (!nodep) return nullptr;
        AstNode* ret;
        {
            VL_RESTORER(m_vup);
            m_vup = vup;
            ret = iterateSubtreeReturnEdits(nodep);
        }
        return ret;
    }
    void userIterate(AstNode* nodep, WidthVP* vup) {
        if (!nodep) return;
        {
            VL_RESTORER(m_vup);
            m_vup = vup;
            iterate(nodep);
        }
    }
    void userIterateAndNext(AstNode* nodep, WidthVP* vup) {
        if (!nodep) return;
        if (nodep->didWidth()) return;  // Avoid iterating list we have already iterated
        {
            VL_RESTORER(m_vup);
            m_vup = vup;
            iterateAndNextNull(nodep);
        }
    }
    void userIterateChildren(AstNode* nodep, WidthVP* vup) {
        if (!nodep) return;
        {
            VL_RESTORER(m_vup);
            m_vup = vup;
            iterateChildren(nodep);
        }
    }
    void userIterateChildrenBackwards(AstNode* nodep, WidthVP* vup) {
        if (!nodep) return;
        {
            VL_RESTORER(m_vup);
            m_vup = vup;
            iterateChildrenBackwards(nodep);
        }
    }

public:
    // CONSTRUCTORS
    WidthVisitor(bool paramsOnly,  // [in] TRUE if we are considering parameters only.
                 bool doGenerate)  // [in] TRUE if we are inside a generate statement and
        //                           // don't wish to trigger errors
        : m_paramsOnly{paramsOnly}
        , m_doGenerate{doGenerate} {}
    AstNode* mainAcceptEdit(AstNode* nodep) {
        return userIterateSubtreeReturnEdits(nodep, WidthVP(SELF, BOTH).p());
    }
    ~WidthVisitor() override = default;
};

//######################################################################
// Width class functions

int V3Width::debug() {
    static int level = -1;
    if (VL_UNLIKELY(level < 0)) level = v3Global.opt.debugSrcLevel(__FILE__);
    return level;
}

void V3Width::width(AstNetlist* nodep) {
    UINFO(2, __FUNCTION__ << ": " << endl);
    {
        // We should do it in bottom-up module order, but it works in any order.
        const WidthClearVisitor cvisitor{nodep};
        WidthVisitor visitor{false, false};
        (void)visitor.mainAcceptEdit(nodep);
        WidthRemoveVisitor rvisitor;
        (void)rvisitor.mainAcceptEdit(nodep);
    }  // Destruct before checking
    V3Global::dumpCheckGlobalTree("width", 0, v3Global.opt.dumpTreeLevel(__FILE__) >= 3);
}

//! Single node parameter propagation
//! Smaller step... Only do a single node for parameter propagation
AstNode* V3Width::widthParamsEdit(AstNode* nodep) {
    UINFO(4, __FUNCTION__ << ": " << nodep << endl);
    // We should do it in bottom-up module order, but it works in any order.
    WidthVisitor visitor{true, false};
    nodep = visitor.mainAcceptEdit(nodep);
    // No WidthRemoveVisitor, as don't want to drop $signed etc inside gen blocks
    return nodep;
}

//! Single node parameter propagation for generate blocks.
//! Smaller step... Only do a single node for parameter propagation
//! If we are inside a generated "if", "case" or "for", we don't want to
//! trigger warnings when we deal with the width. It is possible that
//! these are spurious, existing within sub-expressions that will not
//! actually be generated. Since such occurrences, must be constant, in
//! order to be something a generate block can depend on, we can wait until
//! later to do the width check.
//! @return  Pointer to the edited node.
AstNode* V3Width::widthGenerateParamsEdit(
    AstNode* nodep) {  //!< [in] AST whose parameters widths are to be analysed.
    UINFO(4, __FUNCTION__ << ": " << nodep << endl);
    // We should do it in bottom-up module order, but it works in any order.
    WidthVisitor visitor{true, true};
    nodep = visitor.mainAcceptEdit(nodep);
    // No WidthRemoveVisitor, as don't want to drop $signed etc inside gen blocks
    return nodep;
}

void V3Width::widthCommit(AstNetlist* nodep) {
    UINFO(2, __FUNCTION__ << ": " << endl);
    { WidthCommitVisitor{nodep}; }  // Destruct before checking
    V3Global::dumpCheckGlobalTree("widthcommit", 0, v3Global.opt.dumpTreeLevel(__FILE__) >= 6);
}<|MERGE_RESOLUTION|>--- conflicted
+++ resolved
@@ -1373,8 +1373,7 @@
         nodep->replaceWith(newp);
         VL_DO_DANGLING(nodep->deleteTree(), nodep);
     }
-<<<<<<< HEAD
-    virtual void visit(AstEventControl* nodep) override {
+    void visit(AstEventControl* nodep) override {
         if (VN_IS(m_ftaskp, Func)) {
             nodep->v3error("Event controls are not legal in functions. Suggest use a task "
                            "(IEEE 1800-2017 13.4.4)");
@@ -1397,13 +1396,6 @@
             }
         }
         if (nodep->stmtsp()) nodep->addNextHere(nodep->stmtsp()->unlinkFrBack());
-=======
-    void visit(AstEventControl* nodep) override {
-        nodep->v3warn(E_UNSUPPORTED, "Unsupported: event control statement in this location\n"
-                                         << nodep->warnMore()
-                                         << "... Suggest have one event control statement "
-                                         << "per procedure, at the top of the procedure");
->>>>>>> 38a8d7fb
         VL_DO_DANGLING(nodep->unlinkFrBack()->deleteTree(), nodep);
     }
     void visit(AstAttrOf* nodep) override {
@@ -5119,8 +5111,7 @@
         userIterateChildren(nodep, nullptr);
         m_procedurep = nullptr;
     }
-<<<<<<< HEAD
-    virtual void visit(AstSenItem* nodep) override {
+    void visit(AstSenItem* nodep) override {
         UASSERT_OBJ(nodep->isClocked(), nodep, "Invalid edge");
         // Optimize concat/replicate senitems; this has to be done here at the latest, otherwise we
         // emit WIDTHCONCAT if there are unsized constants
@@ -5138,7 +5129,7 @@
             userIterateChildren(nodep, WidthVP(SELF, BOTH).p());
         }
     }
-    virtual void visit(AstWait* nodep) override {
+    void visit(AstWait* nodep) override {
         if (VN_IS(m_ftaskp, Func)) {
             nodep->v3error("Wait statements are not legal in functions. Suggest use a task "
                            "(IEEE 1800-2017 13.4.4)");
@@ -5167,10 +5158,7 @@
         }
         VL_DO_DANGLING(nodep->deleteTree(), nodep);
     }
-    virtual void visit(AstWith* nodep) override {
-=======
     void visit(AstWith* nodep) override {
->>>>>>> 38a8d7fb
         // Should otherwise be underneath a method call
         AstNodeDType* const vdtypep = m_vup->dtypeNullSkipRefp();
         {
