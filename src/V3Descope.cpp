// -*- mode: C++; c-file-style: "cc-mode" -*-
//*************************************************************************
// DESCRIPTION: Verilator: Rename scope references to module-local references
//
// Code available from: https://verilator.org
//
//*************************************************************************
//
// Copyright 2003-2022 by Wilson Snyder. This program is free software; you
// can redistribute it and/or modify it under the terms of either the GNU
// Lesser General Public License Version 3 or the Perl Artistic License
// Version 2.0.
// SPDX-License-Identifier: LGPL-3.0-only OR Artistic-2.0
//
//*************************************************************************
// DESCOPE TRANSFORMATIONS:
//      All modules:
//          Each VARREF/FUNCCALL
//              Change varref name() to be relative to current module
//              Remove varScopep()
//          This allows for better V3Combine'ing.
//
//*************************************************************************

#include "config_build.h"
#include "verilatedos.h"

#include "V3Descope.h"

#include "V3Ast.h"
#include "V3EmitCBase.h"
#include "V3Global.h"

#include <map>

//######################################################################

class DescopeVisitor final : public VNVisitor {
private:
    // NODE STATE
    //  Cleared entire netlist
    //   AstCFunc::user()               // bool.  Indicates processing completed
    const VNUser1InUse m_inuser1;

    // TYPES
    using FuncMmap = std::multimap<std::string, AstCFunc*>;

    // STATE
    AstNodeModule* m_modp = nullptr;  // Current module
    const AstScope* m_scopep = nullptr;  // Current scope
    const AstCFunc* m_funcp = nullptr;  // Current function
    bool m_modSingleton = false;  // m_modp is only instantiated once
    FuncMmap m_modFuncs;  // Name of public functions added

    // METHODS
    VL_DEBUG_FUNC;  // Declare debug()

    static bool modIsSingleton(AstNodeModule* modp) {
        // True iff there's exactly one instance of this module in the design (including top).
        if (modp->isTop()) return true;
        int instances = 0;
        for (AstNode* stmtp = modp->stmtsp(); stmtp; stmtp = stmtp->nextp()) {
            if (VN_IS(stmtp, Scope)) {
                if (++instances > 1) return false;
            }
        }
        return (instances == 1);
    }

    // Construct the best self pointer to reference an object in 'scopep'  from a CFunc in
    // 'm_scopep'. Result may be relative ("this->[...]") or absolute ("vlSyms->[...]").
    //
    // Using relative references allows V3Combine'ing code across multiple instances of the same
    // module.
    string descopedSelfPointer(const AstScope* scopep) {
        UASSERT(scopep, "Var/Func not scoped");
        // Static functions can't use relative references via 'this->'
        const bool relativeRefOk = !m_funcp->isStatic();

        UINFO(8, "      Descope ref under " << m_scopep << endl);
        UINFO(8, "              ref to    " << scopep << endl);
        UINFO(8, "             aboveScope " << scopep->aboveScopep() << endl);

        if (VN_IS(scopep->modp(), Class)) {
            // Direct reference to class members are from within the class itself, references from
            // outside the class must go via AstMemberSel
            return "this";
        } else if (relativeRefOk && scopep == m_scopep) {
            return "this";
        } else if (relativeRefOk && !m_modSingleton && scopep->aboveScopep() == m_scopep
                   && VN_IS(scopep->modp(), Module)) {
            // Reference to scope of instance directly under this module, can just "this->cell",
            // which can potentially be V3Combined, but note this requires one extra pointer
            // dereference which is slower, so we only use it if the source scope is not a
            // singleton.
            string name = scopep->name();
            string::size_type pos;
            if ((pos = name.rfind('.')) != string::npos) name.erase(0, pos + 1);
            return "this->" + name;
        } else {
            // Reference to something elsewhere, or relative references are disabled. Use global
            // variable
            return "(&" + scopep->nameVlSym() + ")";
        }
    }

    void makePublicFuncWrappers() {
        // We recorded all public functions in m_modFuncs.
        // If for any given name only one function exists, we can use that function directly.
        // If multiple functions exist, we need to select the appropriate scope.
        for (FuncMmap::iterator it = m_modFuncs.begin(); it != m_modFuncs.end(); ++it) {
            const string name = it->first;
            AstCFunc* const topFuncp = it->second;
            auto nextIt1 = it;
            ++nextIt1;
            const bool moreOfSame1 = (nextIt1 != m_modFuncs.end() && nextIt1->first == name);
            if (moreOfSame1) {
                // Multiple functions under this name, need a wrapper function
                UINFO(6, "  Wrapping " << name << " multifuncs\n");
                AstCFunc* const newfuncp = topFuncp->cloneTree(false);
                if (newfuncp->initsp()) newfuncp->initsp()->unlinkFrBackWithNext()->deleteTree();
                if (newfuncp->stmtsp()) newfuncp->stmtsp()->unlinkFrBackWithNext()->deleteTree();
                if (newfuncp->finalsp()) newfuncp->finalsp()->unlinkFrBackWithNext()->deleteTree();
                newfuncp->name(name);
                newfuncp->isStatic(false);
                topFuncp->addNextHere(newfuncp);
                // In the body, call each function if it matches the given scope
                for (FuncMmap::iterator eachIt = it;
                     eachIt != m_modFuncs.end() && eachIt->first == name; ++eachIt) {
                    it = eachIt;
                    AstCFunc* const funcp = eachIt->second;
                    auto nextIt2 = eachIt;
                    ++nextIt2;
                    const bool moreOfSame
                        = (nextIt2 != m_modFuncs.end() && nextIt2->first == name);
                    UASSERT_OBJ(funcp->scopep(), funcp, "Not scoped");

                    UINFO(6, "     Wrapping " << name << " " << funcp << endl);
                    UINFO(6,
                          "  at " << newfuncp->argTypes() << " und " << funcp->argTypes() << endl);
                    funcp->declPrivate(true);
                    AstNode* argsp = nullptr;
                    for (AstNode* stmtp = newfuncp->argsp(); stmtp; stmtp = stmtp->nextp()) {
                        if (AstVar* const portp = VN_CAST(stmtp, Var)) {
                            if (portp->isIO() && !portp->isFuncReturn()) {
                                AstNode* const newp = new AstVarRef(
                                    portp->fileline(), portp,
                                    portp->isWritable() ? VAccess::WRITE : VAccess::READ);
                                argsp = argsp ? argsp->addNextNull(newp) : newp;
                            }
                        }
                    }

                    AstNode* const returnp = new AstCReturn(
                        funcp->fileline(), new AstCCall(funcp->fileline(), funcp, argsp));

                    if (moreOfSame) {
                        AstIf* const ifp = new AstIf(
                            funcp->fileline(),
                            new AstEq(
                                funcp->fileline(), new AstCMath(funcp->fileline(), "this", 64),
                                new AstCMath(funcp->fileline(),
                                             string("&(") + funcp->scopep()->nameVlSym() + ")",
                                             64)),
                            returnp);
                        newfuncp->addStmtsp(ifp);
                    } else {
                        newfuncp->addStmtsp(returnp);
                    }
                }
                // Not really any way the user could do this, and we'd need
                // to come up with some return value
                // newfuncp->addStmtsp(new AstDisplay(newfuncp->fileline(),
                //                                   VDisplayType::DT_WARNING,
                //                                   string("%%Error: ")+name+"() called with bad
                //                                   scope", nullptr));
                // newfuncp->addStmtsp(new AstStop(newfuncp->fileline()));
                if (debug() >= 9) newfuncp->dumpTree(cout, "   newfunc: ");
            } else {
                // Only a single function under this name, we can rename it
                UINFO(6, "  Wrapping " << name << " just one " << topFuncp << endl);
                topFuncp->name(name);
            }
        }
    }

    // VISITORS
<<<<<<< HEAD
    virtual void visit(AstNodeModule* nodep) override {
=======
    void visit(AstNetlist* nodep) override {
        nodep->dpiExportTriggerp(nullptr);
        iterateChildren(nodep);
    }
    void visit(AstNodeModule* nodep) override {
>>>>>>> 38a8d7fb
        VL_RESTORER(m_modp);
        {
            m_modp = nodep;
            m_modFuncs.clear();
            m_modSingleton = modIsSingleton(m_modp);
            iterateChildren(nodep);
            makePublicFuncWrappers();
        }
    }
    void visit(AstScope* nodep) override {
        m_scopep = nodep;
        iterateChildren(nodep);
        m_scopep = nullptr;
    }
    void visit(AstVarScope* nodep) override {
        // Delete the varscope when we're finished
        nodep->unlinkFrBack();
        pushDeletep(nodep);
    }
    void visit(AstNodeVarRef* nodep) override {
        iterateChildren(nodep);
        if (!nodep->varScopep()) {
            UASSERT_OBJ(nodep->varp()->isFuncLocal(), nodep,
                        "unscoped reference can only appear to function locals at this point");
            return;
        }
        // Convert the hierch name
        UINFO(9, "  ref-in " << nodep << endl);
        UASSERT_OBJ(m_scopep, nodep, "Node not under scope");
        const AstVar* const varp = nodep->varScopep()->varp();
        const AstScope* const scopep = nodep->varScopep()->scopep();
        if (varp->isFuncLocal()) {
            // Reference to function locals need no self pointer
            nodep->selfPointer("");
        } else if (scopep->modp() == v3Global.rootp()->constPoolp()->modp()) {
            // Reference to constant pool value need no self pointer
            nodep->selfPointer("");
        } else {
            nodep->selfPointer(descopedSelfPointer(scopep));
        }
        nodep->varScopep(nullptr);
        UINFO(9, "  refout " << nodep << " selfPtr=" << nodep->selfPointer() << endl);
    }
    void visit(AstCCall* nodep) override {
        // UINFO(9, "       " << nodep << endl);
        iterateChildren(nodep);
        // Convert the hierch name
        UASSERT_OBJ(m_scopep, nodep, "Node not under scope");
        const AstScope* const scopep = nodep->funcp()->scopep();
        nodep->selfPointer(descopedSelfPointer(scopep));
        // Can't do this, as we may have more calls later
        // nodep->funcp()->scopep(nullptr);
    }
    void visit(AstCMethodCall* nodep) override { iterateChildren(nodep); }
    void visit(AstCNew* nodep) override { iterateChildren(nodep); }
    void visit(AstCFunc* nodep) override {
        VL_RESTORER(m_funcp);
        if (!nodep->user1()) {
            // Static functions should have been moved under the corresponding AstClassPackage
            UASSERT_OBJ(!(nodep->isStatic() && VN_IS(m_modp, Class)), nodep,
                        "Static function under AstClass");
            m_funcp = nodep;
            iterateChildren(nodep);
            nodep->user1(true);
            // If it's under a scope, move it up to the top
            if (m_scopep) {
                nodep->unlinkFrBack();
                m_modp->addStmtp(nodep);

                if (nodep->funcPublic()) {
                    // There may be multiple public functions by the same name;
                    // record for later correction or making of shells
                    m_modFuncs.emplace(nodep->name(), nodep);
                    nodep->name(m_scopep->nameDotless() + "__" + nodep->name());
                }
            }
        }
    }
    void visit(AstVar*) override {}
    void visit(AstNode* nodep) override { iterateChildren(nodep); }

public:
    // CONSTRUCTORS
    explicit DescopeVisitor(AstNetlist* nodep) { iterate(nodep); }
    ~DescopeVisitor() override = default;
};

//######################################################################
// Descope class functions

void V3Descope::descopeAll(AstNetlist* nodep) {
    UINFO(2, __FUNCTION__ << ": " << endl);
    { DescopeVisitor{nodep}; }  // Destruct before checking
    V3Global::dumpCheckGlobalTree("descope", 0, v3Global.opt.dumpTreeLevel(__FILE__) >= 3);
}<|MERGE_RESOLUTION|>--- conflicted
+++ resolved
@@ -185,15 +185,7 @@
     }
 
     // VISITORS
-<<<<<<< HEAD
-    virtual void visit(AstNodeModule* nodep) override {
-=======
-    void visit(AstNetlist* nodep) override {
-        nodep->dpiExportTriggerp(nullptr);
-        iterateChildren(nodep);
-    }
     void visit(AstNodeModule* nodep) override {
->>>>>>> 38a8d7fb
         VL_RESTORER(m_modp);
         {
             m_modp = nodep;
